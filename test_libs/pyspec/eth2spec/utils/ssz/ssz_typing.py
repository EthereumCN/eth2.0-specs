from typing import Tuple, Iterator
from types import GeneratorType


class DefaultingTypeMeta(type):
    def default(cls):
        raise Exception("Not implemented")


class SSZType(DefaultingTypeMeta):

    def is_fixed_size(cls):
        raise Exception("Not implemented")


class SSZValue(object, metaclass=SSZType):

    def type(self):
        return self.__class__


class BasicType(SSZType):
    byte_len = 0

    def is_fixed_size(cls):
        return True


class BasicValue(int, SSZValue, metaclass=BasicType):
    pass


class Bit(BasicValue):  # can't subclass bool.

    def __new__(cls, value, *args, **kwargs):
        if value < 0 or value > 1:
            raise ValueError(f"value {value} out of bounds for bit")
        return super().__new__(cls, value)

    @classmethod
    def default(cls):
        return cls(False)

    def __bool__(self):
        return self > 0


class uint(BasicValue, metaclass=BasicType):

    def __new__(cls, value, *args, **kwargs):
        if value < 0:
            raise ValueError("unsigned types must not be negative")
        if cls.byte_len and value.bit_length() > (cls.byte_len << 3):
            raise ValueError("value out of bounds for uint{}".format(cls.byte_len))
        return super().__new__(cls, value)

    @classmethod
    def default(cls):
        return cls(0)


class uint8(uint):
    byte_len = 1


# Alias for uint8
class byte(uint8):
    pass


class uint16(uint):
    byte_len = 2


class uint32(uint):
    byte_len = 4


<<<<<<< HEAD
class uint64(uint):
    byte_len = 8
=======

class uint64(uint):
    byte_len = 8

    def __new__(cls, value, *args, **kwargs):
        if value.bit_length() > 64:
            raise ValueError("value out of bounds for uint64")
        return super().__new__(cls, value)
>>>>>>> 6df75ec3


class uint128(uint):
    byte_len = 16


class uint256(uint):
    byte_len = 32


def coerce_type_maybe(v, typ: SSZType):
    v_typ = type(v)
    # shortcut if it's already the type we are looking for
    if v_typ == typ:
        return v
    elif isinstance(v, int) and not isinstance(v, uint):  # do not coerce from one uintX to another uintY
        return typ(v)
    elif isinstance(v, (list, tuple)):
        return typ(*v)
    elif isinstance(v, GeneratorType):
        return typ(v)
    else:
        # just return as-is, Value-checkers will take care of it not being coerced.
        return v


class Series(SSZValue):

    def __iter__(self) -> Iterator[SSZValue]:
        raise Exception("Not implemented")


# Note: importing ssz functionality locally, to avoid import loop

class Container(Series, metaclass=SSZType):

    def __init__(self, **kwargs):
        cls = self.__class__
        for f, t in cls.get_fields():
            if f not in kwargs:
                setattr(self, f, t.default())
            else:
                value = coerce_type_maybe(kwargs[f], t)
                if not isinstance(value, t):
                    raise ValueError(f"Bad input for class {self.__class__}:"
                                          f" field: {f} type: {t} value: {value} value type: {type(value)}")
                setattr(self, f, value)

    def serialize(self):
        from .ssz_impl import serialize
        return serialize(self)

    def hash_tree_root(self):
        from .ssz_impl import hash_tree_root
        return hash_tree_root(self)

    def signing_root(self):
        from .ssz_impl import signing_root
        return signing_root(self)

    def __setattr__(self, name, value):
        if name not in self.__class__.__annotations__:
            raise AttributeError("Cannot change non-existing SSZ-container attribute")
        field_typ = self.__class__.__annotations__[name]
        value = coerce_type_maybe(value, field_typ)
        if not isinstance(value, field_typ):
            raise ValueError(f"Cannot set field of {self.__class__}:"
                                  f" field: {name} type: {field_typ} value: {value} value type: {type(value)}")
        super().__setattr__(name, value)

    def get_field_values(self) -> Tuple[SSZValue, ...]:
        cls = self.__class__
        return tuple(getattr(self, field) for field in cls.get_field_names())

    def __repr__(self):
        return repr({field: getattr(self, field) for field in self.get_field_names()})

    def __str__(self):
        output = [f'{self.__class__.__name__}']
        for field in self.get_field_names():
            output.append(f'  {field}: {getattr(self, field)}')
        return "\n".join(output)

    def __eq__(self, other):
        return self.hash_tree_root() == other.hash_tree_root()

    def __hash__(self):
        return hash(self.hash_tree_root())

    @classmethod
    def get_fields(cls) -> Tuple[Tuple[str, SSZType], ...]:
        if not hasattr(cls, '__annotations__'):  # no container fields
            return ()
        return tuple((f, t) for f, t in cls.__annotations__.items())

    @classmethod
    def get_field_names(cls) -> Tuple[str, ...]:
        if not hasattr(cls, '__annotations__'):  # no container fields
            return ()
        return tuple(cls.__annotations__.keys())

    @classmethod
    def get_field_types(cls) -> Tuple[SSZType, ...]:
        if not hasattr(cls, '__annotations__'):  # no container fields
            return ()
        # values of annotations are the types corresponding to the fields, not instance values.
        return tuple(cls.__annotations__.values())

    @classmethod
    def default(cls):
        return cls(**{f: t.default() for f, t in cls.get_fields()})

    @classmethod
    def is_fixed_size(cls):
        return all(t.is_fixed_size() for t in cls.get_field_types())

    def __iter__(self) -> Iterator[SSZValue]:
        return iter(self.get_field_values())


class ParamsBase(Series):
    _bare = True

    def __new__(cls, *args, **kwargs):
        if cls._bare:
            raise Exception("cannot init bare type without params")
        return super().__new__(cls, **kwargs)


class ParamsMeta(SSZType):

    def __new__(cls, class_name, parents, attrs):
        out = type.__new__(cls, class_name, parents, attrs)
        for k, v in attrs.items():
            setattr(out, k, v)
        return out

    def __getitem__(self, params):
        o = self.__class__(self.__name__, (self,), self.attr_from_params(params))
        o._bare = False
        return o

    def __str__(self):
        return f"{self.__name__}~{self.__class__.__name__}"

    def __repr__(self):
        return self, self.__class__

    def attr_from_params(self, p):
        # single key params are valid too. Wrap them in a tuple.
        params = p if isinstance(p, tuple) else (p,)
        res = {}
        i = 0
        for (name, typ) in self.__annotations__.items():
            if hasattr(self.__class__, name):
                res[name] = getattr(self.__class__, name)
            else:
                if i >= len(params):
                    i += 1
                    continue
                param = params[i]
                if not isinstance(param, typ):
                    raise TypeError(
                        "cannot create parametrized class with param {} as {} of type {}".format(param, name, typ))
                res[name] = param
                i += 1
        if len(params) != i:
            raise TypeError("provided parameters {} mismatch required parameter count {}".format(params, i))
        return res

    def __instancecheck__(self, obj):
        if obj.__class__.__name__ != self.__name__:
            return False
        for name, typ in self.__annotations__.items():
            if hasattr(self, name) and hasattr(obj.__class__, name) \
                    and getattr(obj.__class__, name) != getattr(self, name):
                return False
        return True


<<<<<<< HEAD
class ElementsType(ParamsMeta):
    elem_type: SSZType
    length: int
=======
        # cannot check non-type objects, or parametrized types
        if isinstance(cls.elem_type, type) and not hasattr(cls.elem_type, '__args__'):
            for i, item in enumerate(self.items):
                if not issubclass(cls.elem_type, type(item)):
                    raise TypeError("Typed vector cannot hold differently typed value"
                                    " at index %d. Got type: %s, expected type: %s" % (i, type(item), cls.elem_type))
>>>>>>> 6df75ec3


class Elements(ParamsBase, metaclass=ElementsType):

    def __init__(self, *args):
        items = self.extract_args(*args)

        if not self.value_check(items):
            raise ValueError(f"Bad input for class {self.__class__}: {items}")
        self.items = items

    @classmethod
    def value_check(cls, value):
        return all(isinstance(v, cls.elem_type) for v in value) and len(value) <= cls.length

    @classmethod
    def extract_args(cls, *args):
        x = list(args)
        if len(x) == 1 and isinstance(x[0], GeneratorType):
            x = list(x[0])
        x = [coerce_type_maybe(v, cls.elem_type) for v in x]
        return x

    def __str__(self):
        cls = self.__class__
        return f"{cls.__name__}[{cls.elem_type.__name__}, {cls.length}]({', '.join(str(v) for v in self.items)})"

    def __getitem__(self, i) -> SSZValue:
        return self.items[i]

    def __setitem__(self, k, v):
        if k < 0:
            raise IndexError(f"cannot set item in type {self.__class__} at negative index {k} (to {v})")
        if k > len(self.items):
            raise IndexError(f"cannot set item in type {self.__class__}"
                             f" at out of bounds index {k} (to {v}, bound: {len(self.items)})")
        typ = self.__class__.elem_type
        v = coerce_type_maybe(v, typ)
        if not isinstance(v, typ):
            raise ValueError(f"Cannot set item in type {self.__class__},"
                                  f" mismatched element type: {v} of {type(v)}, expected {typ}")
        self.items[k] = v

    def __len__(self):
        return len(self.items)

    def __repr__(self):
        return repr(self.items)

    def __iter__(self) -> Iterator[SSZValue]:
        return iter(self.items)

    def __eq__(self, other):
        return self.items == other.items


class List(Elements):

    @classmethod
    def default(cls):
        return cls()

<<<<<<< HEAD
    @classmethod
    def is_fixed_size(cls):
=======
class Bytes4(BytesN):
    length = 4


class Bytes32(BytesN):
    length = 32


class Bytes48(BytesN):
    length = 48


class Bytes96(BytesN):
    length = 96


# SSZ Defaults
# -----------------------------
def get_zero_value(typ):
    if is_uint_type(typ):
        return uint64(0)
    elif is_list_type(typ):
        return []
    elif is_bool_type(typ):
>>>>>>> 6df75ec3
        return False


class Vector(Elements):

    @classmethod
    def value_check(cls, value):
        # check length limit strictly
        return len(value) == cls.length and super().value_check(value)

    @classmethod
    def default(cls):
        return [cls.elem_type.default() for _ in range(cls.length)]

    @classmethod
    def is_fixed_size(cls):
        return cls.elem_type.is_fixed_size()


class BytesType(ElementsType):
    elem_type: SSZType = byte
    length: int


class BytesLike(Elements, metaclass=BytesType):

    @classmethod
    def extract_args(cls, *args):
        x = list(args)
        if len(x) == 1 and isinstance(x[0], (GeneratorType, bytes, BytesLike)):
            x = x[0]
        if isinstance(x, bytes):
            return x
        elif isinstance(x, BytesLike):
            return x.items
        elif isinstance(x, GeneratorType):
            return bytes(x)
        else:
            return bytes(x)

    @classmethod
    def value_check(cls, value):
        # check type and virtual length limit
        return isinstance(value, bytes) and len(value) <= cls.length

    def __str__(self):
        cls = self.__class__
        return f"{cls.__name__}[{cls.length}]: {self.items.hex()}"


class Bytes(BytesLike):

    @classmethod
    def default(cls):
        return b''

    @classmethod
    def is_fixed_size(cls):
        return False


class BytesN(BytesLike):

    @classmethod
    def default(cls):
        return b'\x00' * cls.length

    @classmethod
    def value_check(cls, value):
        # check length limit strictly
        return len(value) == cls.length and super().value_check(value)

    @classmethod
    def is_fixed_size(cls):
        return True<|MERGE_RESOLUTION|>--- conflicted
+++ resolved
@@ -76,19 +76,8 @@
     byte_len = 4
 
 
-<<<<<<< HEAD
 class uint64(uint):
     byte_len = 8
-=======
-
-class uint64(uint):
-    byte_len = 8
-
-    def __new__(cls, value, *args, **kwargs):
-        if value.bit_length() > 64:
-            raise ValueError("value out of bounds for uint64")
-        return super().__new__(cls, value)
->>>>>>> 6df75ec3
 
 
 class uint128(uint):
@@ -269,18 +258,9 @@
         return True
 
 
-<<<<<<< HEAD
 class ElementsType(ParamsMeta):
     elem_type: SSZType
     length: int
-=======
-        # cannot check non-type objects, or parametrized types
-        if isinstance(cls.elem_type, type) and not hasattr(cls.elem_type, '__args__'):
-            for i, item in enumerate(self.items):
-                if not issubclass(cls.elem_type, type(item)):
-                    raise TypeError("Typed vector cannot hold differently typed value"
-                                    " at index %d. Got type: %s, expected type: %s" % (i, type(item), cls.elem_type))
->>>>>>> 6df75ec3
 
 
 class Elements(ParamsBase, metaclass=ElementsType):
@@ -343,35 +323,8 @@
     def default(cls):
         return cls()
 
-<<<<<<< HEAD
-    @classmethod
-    def is_fixed_size(cls):
-=======
-class Bytes4(BytesN):
-    length = 4
-
-
-class Bytes32(BytesN):
-    length = 32
-
-
-class Bytes48(BytesN):
-    length = 48
-
-
-class Bytes96(BytesN):
-    length = 96
-
-
-# SSZ Defaults
-# -----------------------------
-def get_zero_value(typ):
-    if is_uint_type(typ):
-        return uint64(0)
-    elif is_list_type(typ):
-        return []
-    elif is_bool_type(typ):
->>>>>>> 6df75ec3
+    @classmethod
+    def is_fixed_size(cls):
         return False
 
 
@@ -446,4 +399,11 @@
 
     @classmethod
     def is_fixed_size(cls):
-        return True+        return True
+
+
+# Helpers for common BytesN types.
+Bytes4 = BytesN[4]
+Bytes32 = BytesN[32]
+Bytes48 = BytesN[48]
+Bytes96 = BytesN[96]
