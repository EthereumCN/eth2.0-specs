--- conflicted
+++ resolved
@@ -118,11 +118,7 @@
 
 ```python
 def get_latest_attesting_balance(store: Store, root: Hash) -> Gwei:
-<<<<<<< HEAD
     state = store.states[RootSlot(store.justified_root, get_epoch_start_slot(store.justified_epoch)]
-=======
-    state = store.states[store.justified_root]
->>>>>>> 0031eaa9
     active_indices = get_active_validator_indices(state.validator_registry, get_current_epoch(state))
     return Gwei(sum(
         state.validator_registry[i].effective_balance for i in active_indices
@@ -162,22 +158,16 @@
 ```python
 def on_block(store: Store, block: BeaconBlock) -> None:
     # Make a copy of the state to avoid mutability issues
-    pre_state = store.states[block.parent_root].copy()
+    parent_block = store.blocks[block.parent_root]
+    pre_state = store.states[RootSlot(signing_root(parent_block), parent_block.slot)].copy()
     # Blocks cannot be in the future. If they are, their consideration must be delayed until the are in the past.
     assert store.time >= pre_state.genesis_time + block.slot * SECONDS_PER_SLOT
     # Add new block to the store
     store.blocks[signing_root(block)] = block
     # Check block is a descendant of the finalized block
     assert get_ancestor(store, signing_root(block), store.blocks[store.finalized_root].slot) == store.finalized_root
-<<<<<<< HEAD
     # Check that block is later than the finalized epoch slot
     assert blocks.slot > get_epoch_start_slot(store.finalized_epoch)
-    # Check block slot against Unix time
-    parent_block = store.blocks[block.parent_root]
-    pre_state = deepcopy(store.states[RootSlot(signing_root(parent_block), parent_block.slot)])
-    assert store.time >= pre_state.genesis_time + block.slot * SECONDS_PER_SLOT
-=======
->>>>>>> 0031eaa9
     # Check the block is valid and compute the post-state
     state = state_transition(pre_state, block)
     # Add new state for this block to the store
