# Ethereum 2.0 Phase 0 -- The Beacon Chain

**NOTICE**: This document is a work in progress for researchers and implementers. It reflects recent spec changes and takes precedence over the Python proof-of-concept implementation [[python-poc]](#ref-python-poc).

## Table of contents
<!-- TOC -->

- [Ethereum 2.0 Phase 0 -- The Beacon Chain](#ethereum-20-phase-0----the-beacon-chain)
    - [Table of contents](#table-of-contents)
    - [Introduction](#introduction)
    - [Notation](#notation)
    - [Terminology](#terminology)
    - [Constants](#constants)
        - [Misc](#misc)
        - [Deposit contract](#deposit-contract)
        - [Gwei values](#gwei-values)
        - [Initial values](#initial-values)
        - [Time parameters](#time-parameters)
        - [State list lengths](#state-list-lengths)
        - [Reward and penalty quotients](#reward-and-penalty-quotients)
        - [Max operations per block](#max-operations-per-block)
        - [Signature domains](#signature-domains)
    - [Data structures](#data-structures)
        - [Misc dependencies](#misc-dependencies)
            - [`Fork`](#fork)
            - [`Crosslink`](#crosslink)
            - [`Eth1Data`](#eth1data)
            - [`AttestationData`](#attestationdata)
            - [`AttestationDataAndCustodyBit`](#attestationdataandcustodybit)
            - [`IndexedAttestation`](#indexedattestation)
            - [`DepositData`](#depositdata)
            - [`BeaconBlockHeader`](#beaconblockheader)
            - [`Validator`](#validator)
            - [`PendingAttestation`](#pendingattestation)
            - [`HistoricalBatch`](#historicalbatch)
        - [Beacon operations](#beacon-operations)
            - [`ProposerSlashing`](#proposerslashing)
            - [`AttesterSlashing`](#attesterslashing)
            - [`Attestation`](#attestation)
            - [`Deposit`](#deposit)
            - [`VoluntaryExit`](#voluntaryexit)
            - [`Transfer`](#transfer)
        - [Beacon blocks](#beacon-blocks)
            - [`BeaconBlockBody`](#beaconblockbody)
            - [`BeaconBlock`](#beaconblock)
        - [Beacon state](#beacon-state)
            - [`BeaconState`](#beaconstate)
    - [Custom Types](#custom-types)
    - [Helper functions](#helper-functions)
        - [`xor`](#xor)
        - [`hash`](#hash)
        - [`hash_tree_root`](#hash_tree_root)
        - [`signing_root`](#signing_root)
        - [`get_temporary_block_header`](#get_temporary_block_header)
        - [`slot_to_epoch`](#slot_to_epoch)
        - [`get_previous_epoch`](#get_previous_epoch)
        - [`get_current_epoch`](#get_current_epoch)
        - [`get_epoch_start_slot`](#get_epoch_start_slot)
        - [`is_active_validator`](#is_active_validator)
        - [`is_slashable_validator`](#is_slashable_validator)
        - [`get_active_validator_indices`](#get_active_validator_indices)
        - [`get_balance`](#get_balance)
        - [`set_balance`](#set_balance)
        - [`increase_balance`](#increase_balance)
        - [`decrease_balance`](#decrease_balance)
        - [`get_permuted_index`](#get_permuted_index)
        - [`get_split_offset`](#get_split_offset)
        - [`get_epoch_committee_count`](#get_epoch_committee_count)
        - [`get_shard_delta`](#get_shard_delta)
        - [`compute_committee`](#compute_committee)
        - [`get_crosslink_committees_at_slot`](#get_crosslink_committees_at_slot)
        - [`get_block_root`](#get_block_root)
        - [`get_state_root`](#get_state_root)
        - [`get_randao_mix`](#get_randao_mix)
        - [`get_active_index_root`](#get_active_index_root)
        - [`generate_seed`](#generate_seed)
        - [`get_beacon_proposer_index`](#get_beacon_proposer_index)
        - [`verify_merkle_branch`](#verify_merkle_branch)
        - [`get_crosslink_committee_for_attestation`](#get_crosslink_committee_for_attestation)
        - [`get_attestation_participants`](#get_attestation_participants)
        - [`int_to_bytes1`, `int_to_bytes2`, ...](#int_to_bytes1-int_to_bytes2-)
        - [`bytes_to_int`](#bytes_to_int)
        - [`get_effective_balance`](#get_effective_balance)
        - [`get_total_balance`](#get_total_balance)
        - [`get_fork_version`](#get_fork_version)
        - [`get_domain`](#get_domain)
        - [`get_bitfield_bit`](#get_bitfield_bit)
        - [`verify_bitfield`](#verify_bitfield)
        - [`convert_to_indexed`](#convert_to_indexed)
        - [`verify_indexed_attestation`](#verify_indexed_attestation)
        - [`is_double_vote`](#is_double_vote)
        - [`is_surround_vote`](#is_surround_vote)
        - [`integer_squareroot`](#integer_squareroot)
        - [`get_delayed_activation_exit_epoch`](#get_delayed_activation_exit_epoch)
        - [`get_churn_limit`](#get_churn_limit)
        - [`bls_verify`](#bls_verify)
        - [`bls_verify_multiple`](#bls_verify_multiple)
        - [`bls_aggregate_pubkeys`](#bls_aggregate_pubkeys)
        - [Routines for updating validator status](#routines-for-updating-validator-status)
            - [`activate_validator`](#activate_validator)
            - [`initiate_validator_exit`](#initiate_validator_exit)
            - [`slash_validator`](#slash_validator)
    - [Ethereum 1.0 deposit contract](#ethereum-10-deposit-contract)
        - [Deposit arguments](#deposit-arguments)
        - [Withdrawal credentials](#withdrawal-credentials)
        - [`Deposit` logs](#deposit-logs)
        - [`Eth2Genesis` log](#eth2genesis-log)
        - [Vyper code](#vyper-code)
    - [On genesis](#on-genesis)
    - [Beacon chain processing](#beacon-chain-processing)
        - [Beacon chain fork choice rule](#beacon-chain-fork-choice-rule)
    - [Beacon chain state transition function](#beacon-chain-state-transition-function)
        - [State caching](#state-caching)
        - [Per-epoch processing](#per-epoch-processing)
            - [Helper functions](#helper-functions-1)
            - [Justification](#justification)
            - [Crosslinks](#crosslinks)
            - [Rewards and penalties](#rewards-and-penalties)
                - [Justification and finalization](#justification-and-finalization)
                - [Crosslinks](#crosslinks-1)
            - [Apply rewards](#apply-rewards)
            - [Balance-driven status transitions](#balance-driven-status-transitions)
            - [Activation queue and start shard](#activation-queue-and-start-shard)
            - [Slashings](#slashings)
            - [Final updates](#final-updates)
        - [Per-slot processing](#per-slot-processing)
        - [Per-block processing](#per-block-processing)
            - [Block header](#block-header)
            - [RANDAO](#randao)
            - [Eth1 data](#eth1-data-1)
            - [Operations](#operations)
                - [Proposer slashings](#proposer-slashings)
                - [Attester slashings](#attester-slashings)
                - [Attestations](#attestations)
                - [Deposits](#deposits)
                - [Voluntary exits](#voluntary-exits)
                - [Transfers](#transfers)
            - [State root verification](#state-root-verification)

<!-- /TOC -->

## Introduction

This document represents the specification for Phase 0 of Ethereum 2.0 -- The Beacon Chain.

At the core of Ethereum 2.0 is a system chain called the "beacon chain". The beacon chain stores and manages the registry of [validators](#dfn-validator). In the initial deployment phases of Ethereum 2.0, the only mechanism to become a [validator](#dfn-validator) is to make a one-way ETH transaction to a deposit contract on Ethereum 1.0. Activation as a [validator](#dfn-validator) happens when Ethereum 1.0 deposit receipts are processed by the beacon chain, the activation balance is reached, and a queuing process is completed. Exit is either voluntary or done forcibly as a penalty for misbehavior.

The primary source of load on the beacon chain is "attestations". Attestations are simultaneously availability votes for a shard block and proof-of-stake votes for a beacon block. A sufficient number of attestations for the same shard block create a "crosslink", confirming the shard segment up to that shard block into the beacon chain. Crosslinks also serve as infrastructure for asynchronous cross-shard communication.

## Notation

Code snippets appearing in `this style` are to be interpreted as Python code.

## Terminology

* **Validator** <a id="dfn-validator"></a> - a registered participant in the beacon chain. You can become one by sending ether into the Ethereum 1.0 deposit contract.
* **Active validator** <a id="dfn-active-validator"></a> - an active participant in the Ethereum 2.0 consensus invited to, among other things, propose and attest to blocks and vote for crosslinks.
* **Committee** - a (pseudo-) randomly sampled subset of [active validators](#dfn-active-validator). When a committee is referred to collectively, as in "this committee attests to X", this is assumed to mean "some subset of that committee that contains enough [validators](#dfn-validator) that the protocol recognizes it as representing the committee".
* **Proposer** - the [validator](#dfn-validator) that creates a beacon chain block.
* **Attester** - a [validator](#dfn-validator) that is part of a committee that needs to sign off on a beacon chain block while simultaneously creating a link (crosslink) to a recent shard block on a particular shard chain.
* **Beacon chain** - the central PoS chain that is the base of the sharding system.
* **Shard chain** - one of the chains on which user transactions take place and account data is stored.
* **Block root** - a 32-byte Merkle root of a beacon chain block or shard chain block. Previously called "block hash".
* **Crosslink** - a set of signatures from a committee attesting to a block in a shard chain that can be included into the beacon chain. Crosslinks are the main means by which the beacon chain "learns about" the updated state of shard chains.
* **Slot** - a period during which one proposer has the ability to create a beacon chain block and some attesters have the ability to make attestations.
* **Epoch** - an aligned span of slots during which all [validators](#dfn-validator) get exactly one chance to make an attestation.
* **Finalized**, **justified** - see the [Casper FFG paper](https://arxiv.org/abs/1710.09437).
* **Withdrawal period** - the number of slots between a [validator](#dfn-validator) exit and the [validator](#dfn-validator) balance being withdrawable.
* **Genesis time** - the Unix time of the genesis beacon chain block at slot 0.

## Constants

Note: the default mainnet values for the constants are included here for spec-design purposes.
The different configurations for mainnet, testnets, and yaml-based testing can be found in the `configs/constant_presets/` directory.
These configurations are updated for releases, but may be out of sync during `dev` changes.

### Misc

| Name | Value |
| - | - |
| `SHARD_COUNT` | `2**10` (= 1,024) |
| `TARGET_COMMITTEE_SIZE` | `2**7` (= 128) |
| `MAX_ATTESTATION_PARTICIPANTS` | `2**12` (= 4,096) |
| `MIN_PER_EPOCH_CHURN_LIMIT` | `2**2` (= 4) |
| `CHURN_LIMIT_QUOTIENT` | `2**16` (= 65,536) |
| `SHUFFLE_ROUND_COUNT` | 90 |

* For the safety of crosslinks `TARGET_COMMITTEE_SIZE` exceeds [the recommended minimum committee size of 111](https://vitalik.ca/files/Ithaca201807_Sharding.pdf); with sufficient active validators (at least `SLOTS_PER_EPOCH * TARGET_COMMITTEE_SIZE`), the shuffling algorithm ensures committee sizes of at least `TARGET_COMMITTEE_SIZE`. (Unbiasable randomness with a Verifiable Delay Function (VDF) will improve committee robustness and lower the safe minimum committee size.)

### Deposit contract

| Name | Value |
| - | - |
| `DEPOSIT_CONTRACT_ADDRESS` | **TBD** |
| `DEPOSIT_CONTRACT_TREE_DEPTH` | `2**5` (= 32) |

### Gwei values

| Name | Value | Unit |
| - | - | :-: |
| `MIN_DEPOSIT_AMOUNT` | `2**0 * 10**9` (= 1,000,000,000) | Gwei |
| `MAX_DEPOSIT_AMOUNT` | `2**5 * 10**9` (= 32,000,000,000) | Gwei |
| `EJECTION_BALANCE` | `2**4 * 10**9` (= 16,000,000,000) | Gwei |
| `HIGH_BALANCE_INCREMENT` | `2**0 * 10**9` (= 1,000,000,000) | Gwei |

### Initial values

| Name | Value |
| - | - |
| `GENESIS_FORK_VERSION` | `int_to_bytes4(0)` |
| `GENESIS_SLOT` | `0` |
| `GENESIS_EPOCH` | `0` |
| `GENESIS_START_SHARD` | `0` |
| `FAR_FUTURE_EPOCH` | `2**64 - 1` |
| `ZERO_HASH` | `int_to_bytes32(0)` |
| `EMPTY_SIGNATURE` | `int_to_bytes96(0)` |
| `BLS_WITHDRAWAL_PREFIX_BYTE` | `int_to_bytes1(0)` |

### Time parameters

| Name | Value | Unit | Duration |
| - | - | :-: | :-: |
| `SECONDS_PER_SLOT` | `6` | seconds | 6 seconds |
| `MIN_ATTESTATION_INCLUSION_DELAY` | `2**2` (= 4) | slots | 24 seconds |
| `SLOTS_PER_EPOCH` | `2**6` (= 64) | slots | 6.4 minutes |
| `MIN_SEED_LOOKAHEAD` | `2**0` (= 1) | epochs | 6.4 minutes |
| `ACTIVATION_EXIT_DELAY` | `2**2` (= 4) | epochs | 25.6 minutes |
| `SLOTS_PER_ETH1_VOTING_PERIOD` | `2**10` (= 1,024) | slots | ~1.7 hours |
| `SLOTS_PER_HISTORICAL_ROOT` | `2**13` (= 8,192) | slots | ~13 hours |
| `MIN_VALIDATOR_WITHDRAWABILITY_DELAY` | `2**8` (= 256) | epochs | ~27 hours |
| `PERSISTENT_COMMITTEE_PERIOD` | `2**11` (= 2,048)  | epochs | 9 days  |
| `MAX_CROSSLINK_EPOCHS` | `2**6` (= 64) | epochs | ~7 hours |

* `MAX_CROSSLINK_EPOCHS` should be a small constant times `SHARD_COUNT // SLOTS_PER_EPOCH`

### State list lengths

| Name | Value | Unit | Duration |
| - | - | :-: | :-: |
| `LATEST_RANDAO_MIXES_LENGTH` | `2**13` (= 8,192) | epochs | ~36 days |
| `LATEST_ACTIVE_INDEX_ROOTS_LENGTH` | `2**13` (= 8,192) | epochs | ~36 days |
| `LATEST_SLASHED_EXIT_LENGTH` | `2**13` (= 8,192) | epochs | ~36 days |

### Reward and penalty quotients

| Name | Value |
| - | - |
| `BASE_REWARD_QUOTIENT` | `2**5` (= 32) |
| `WHISTLEBLOWING_REWARD_QUOTIENT` | `2**9` (= 512) |
| `PROPOSER_REWARD_QUOTIENT` | `2**3` (= 8) |
| `INACTIVITY_PENALTY_QUOTIENT` | `2**24` (= 16,777,216) |
| `MIN_PENALTY_QUOTIENT` | `2**5` (= 32) |

* The `BASE_REWARD_QUOTIENT` parameter dictates the per-epoch reward. It corresponds to ~2.54% annual interest assuming 10 million participating ETH in every epoch.
* The `INACTIVITY_PENALTY_QUOTIENT` equals `INVERSE_SQRT_E_DROP_TIME**2` where `INVERSE_SQRT_E_DROP_TIME := 2**12 epochs` (~18 days) is the time it takes the inactivity penalty to reduce the balance of non-participating [validators](#dfn-validator) to about `1/sqrt(e) ~= 60.6%`. Indeed, the balance retained by offline [validators](#dfn-validator) after `n` epochs is about `(1 - 1/INACTIVITY_PENALTY_QUOTIENT)**(n**2/2)` so after `INVERSE_SQRT_E_DROP_TIME` epochs it is roughly `(1 - 1/INACTIVITY_PENALTY_QUOTIENT)**(INACTIVITY_PENALTY_QUOTIENT/2) ~= 1/sqrt(e)`.

### Max operations per block

| Name | Value |
| - | - |
| `MAX_PROPOSER_SLASHINGS` | `2**4` (= 16) |
| `MAX_ATTESTER_SLASHINGS` | `2**0` (= 1) |
| `MAX_ATTESTATIONS` | `2**7` (= 128) |
| `MAX_DEPOSITS` | `2**4` (= 16) |
| `MAX_VOLUNTARY_EXITS` | `2**4` (= 16) |
| `MAX_TRANSFERS` | `2**4` (= 16) |

### Signature domains

| Name | Value |
| - | - |
| `DOMAIN_BEACON_BLOCK` | `0` |
| `DOMAIN_RANDAO` | `1` |
| `DOMAIN_ATTESTATION` | `2` |
| `DOMAIN_DEPOSIT` | `3` |
| `DOMAIN_VOLUNTARY_EXIT` | `4` |
| `DOMAIN_TRANSFER` | `5` |

## Data structures

The following data structures are defined as [SimpleSerialize (SSZ)](../simple-serialize.md) objects.

The types are defined topologically to aid in facilitating an executable version of the spec.

### Misc dependencies

#### `Fork`

```python
{
    # Previous fork version
    'previous_version': 'bytes4',
    # Current fork version
    'current_version': 'bytes4',
    # Fork epoch number
    'epoch': 'uint64',
}
```

#### `Crosslink`

```python
{
    # Epoch number
    'epoch': 'uint64',
    # Shard data since the previous crosslink
    'crosslink_data_root': 'bytes32',
    # Root of the previous crosslink
    'previous_crosslink_root': 'bytes32',
}
```

#### `Eth1Data`

```python
{
    # Root of the deposit tree
    'deposit_root': 'bytes32',
    # Total number of deposits
    'deposit_count': 'uint64',
    # Block hash
    'block_hash': 'bytes32',
}
```

#### `AttestationData`

```python
{
    # LMD GHOST vote
    'slot': 'uint64',
    'beacon_block_root': 'bytes32',

    # FFG vote
    'source_epoch': 'uint64',
    'source_root': 'bytes32',
    'target_root': 'bytes32',

    # Crosslink vote
    'shard': 'uint64',
    'previous_crosslink_root': 'bytes32',
    'crosslink_data_root': 'bytes32',
}
```

#### `AttestationDataAndCustodyBit`

```python
{
    # Attestation data
    'data': AttestationData,
    # Custody bit
    'custody_bit': 'bool',
}
```

#### `IndexedAttestation`

```python
{
    # Validator indices
    'custody_bit_0_indices': ['uint64'],
    'custody_bit_1_indices': ['uint64'],
    # Attestation data
    'data': AttestationData,
    # Aggregate signature
    'aggregate_signature': 'bytes96',
}
```

#### `DepositData`

```python
{
    # BLS pubkey
    'pubkey': 'bytes48',
    # Withdrawal credentials
    'withdrawal_credentials': 'bytes32',
    # Amount in Gwei
    'amount': 'uint64',
    # Container self-signature
    'proof_of_possession': 'bytes96',
}
```

#### `BeaconBlockHeader`

```python
{
    'slot': 'uint64',
    'previous_block_root': 'bytes32',
    'state_root': 'bytes32',
    'block_body_root': 'bytes32',
    'signature': 'bytes96',
}
```
#### `Validator`

```python
{
    # BLS public key
    'pubkey': 'bytes48',
    # Withdrawal credentials
    'withdrawal_credentials': 'bytes32',
    # Epoch when became eligible for activation
    'activation_eligibility_epoch': 'uint64',
    # Epoch when validator activated
    'activation_epoch': 'uint64',
    # Epoch when validator exited
    'exit_epoch': 'uint64',
    # Epoch when validator is eligible to withdraw
    'withdrawable_epoch': 'uint64',
    # Was the validator slashed
    'slashed': 'bool',
    # Rounded balance
    'high_balance': 'uint64'
}
```

#### `PendingAttestation`

```python
{
    # Attester aggregation bitfield
    'aggregation_bitfield': 'bytes',
    # Attestation data
    'data': AttestationData,
    # Inclusion slot
    'inclusion_slot': 'uint64',
}
```

#### `HistoricalBatch`

```python
{
    # Block roots
    'block_roots': ['bytes32', SLOTS_PER_HISTORICAL_ROOT],
    # State roots
    'state_roots': ['bytes32', SLOTS_PER_HISTORICAL_ROOT],
}
```

### Beacon operations

#### `ProposerSlashing`

```python
{
    # Proposer index
    'proposer_index': 'uint64',
    # First block header
    'header_1': BeaconBlockHeader,
    # Second block header
    'header_2': BeaconBlockHeader,
}
```

#### `AttesterSlashing`

```python
{
    # First attestation
    'attestation_1': IndexedAttestation,
    # Second attestation
    'attestation_2': IndexedAttestation,
}
```

#### `Attestation`

```python
{
    # Attester aggregation bitfield
    'aggregation_bitfield': 'bytes',
    # Attestation data
    'data': AttestationData,
    # Custody bitfield
    'custody_bitfield': 'bytes',
    # BLS aggregate signature
    'aggregate_signature': 'bytes96',
}
```

#### `Deposit`

```python
{
    # Branch in the deposit tree
    'proof': ['bytes32', DEPOSIT_CONTRACT_TREE_DEPTH],
    # Index in the deposit tree
    'index': 'uint64',
    # Data
    'data': DepositData,
}
```

#### `VoluntaryExit`

```python
{
    # Minimum epoch for processing exit
    'epoch': 'uint64',
    # Index of the exiting validator
    'validator_index': 'uint64',
    # Validator signature
    'signature': 'bytes96',
}
```

#### `Transfer`

```python
{
    # Sender index
    'sender': 'uint64',
    # Recipient index
    'recipient': 'uint64',
    # Amount in Gwei
    'amount': 'uint64',
    # Fee in Gwei for block proposer
    'fee': 'uint64',
    # Inclusion slot
    'slot': 'uint64',
    # Sender withdrawal pubkey
    'pubkey': 'bytes48',
    # Sender signature
    'signature': 'bytes96',
}
```

### Beacon blocks

#### `BeaconBlockBody`

```python
{
    'randao_reveal': 'bytes96',
    'eth1_data': Eth1Data,
    'proposer_slashings': [ProposerSlashing],
    'attester_slashings': [AttesterSlashing],
    'attestations': [Attestation],
    'deposits': [Deposit],
    'voluntary_exits': [VoluntaryExit],
    'transfers': [Transfer],
}
```

#### `BeaconBlock`

```python
{
    # Header
    'slot': 'uint64',
    'previous_block_root': 'bytes32',
    'state_root': 'bytes32',
    'body': BeaconBlockBody,
    'signature': 'bytes96',
}
```

### Beacon state

#### `BeaconState`

```python
{
    # Misc
    'slot': 'uint64',
    'genesis_time': 'uint64',
    'fork': Fork,  # For versioning hard forks

    # Validator registry
    'validator_registry': [Validator],
    'balances': ['uint64'],

    # Randomness and committees
    'latest_randao_mixes': ['bytes32', LATEST_RANDAO_MIXES_LENGTH],
    'latest_start_shard': 'uint64',
    
    # Finality
    'previous_epoch_attestations': [PendingAttestation],
    'current_epoch_attestations': [PendingAttestation],
    'previous_justified_epoch': 'uint64',
    'current_justified_epoch': 'uint64',
    'previous_justified_root': 'bytes32',
    'current_justified_root': 'bytes32',
    'justification_bitfield': 'uint64',
    'finalized_epoch': 'uint64',
    'finalized_root': 'bytes32',

    # Recent state
    'current_crosslinks': [Crosslink, SHARD_COUNT],
    'previous_crosslinks': [Crosslink, SHARD_COUNT],
    'latest_block_roots': ['bytes32', SLOTS_PER_HISTORICAL_ROOT],
    'latest_state_roots': ['bytes32', SLOTS_PER_HISTORICAL_ROOT],
    'latest_active_index_roots': ['bytes32', LATEST_ACTIVE_INDEX_ROOTS_LENGTH],
    'latest_slashed_balances': ['uint64', LATEST_SLASHED_EXIT_LENGTH],  # Balances slashed at every withdrawal period
    'latest_block_header': BeaconBlockHeader,  # `latest_block_header.state_root == ZERO_HASH` temporarily
    'historical_roots': ['bytes32'],

    # Ethereum 1.0 chain data
    'latest_eth1_data': Eth1Data,
    'eth1_data_votes': [Eth1Data],
    'deposit_index': 'uint64',
}
```

## Custom Types

We define the following Python custom types for type hinting and readability:

| Name | SSZ equivalent | Description |
| - | - | - |
| `Slot` | `uint64` | a slot number |
| `Epoch` | `uint64` | an epoch number |
| `Shard` | `uint64` | a shard number |
| `ValidatorIndex` | `uint64` | a validator registry index |
| `Gwei` | `uint64` | an amount in Gwei |
| `Bytes32` | `bytes32` | 32 bytes of binary data |
| `BLSPubkey` | `bytes48` | a BLS12-381 public key |
| `BLSSignature` | `bytes96` | a BLS12-381 signature |

## Helper functions

Note: The definitions below are for specification purposes and are not necessarily optimal implementations.

### `xor`

```python
def xor(bytes1: Bytes32, bytes2: Bytes32) -> Bytes32:
    return bytes(a ^ b for a, b in zip(bytes1, bytes2))
```

### `hash`

The `hash` function is SHA256.

Note: We aim to migrate to a S[T/N]ARK-friendly hash function in a future Ethereum 2.0 deployment phase.

### `hash_tree_root`

`def hash_tree_root(object: SSZSerializable) -> Bytes32` is a function for hashing objects into a single root utilizing a hash tree structure. `hash_tree_root` is defined in the [SimpleSerialize spec](../simple-serialize.md#merkleization).

### `signing_root`

`def signing_root(object: SSZContainer) -> Bytes32` is a function defined in the [SimpleSerialize spec](../simple-serialize.md#self-signed-containers) to compute signing messages.

### `get_temporary_block_header`

```python
def get_temporary_block_header(block: BeaconBlock) -> BeaconBlockHeader:
    """
    Return the block header corresponding to a block with ``state_root`` set to ``ZERO_HASH``. 
    """
    return BeaconBlockHeader(
        slot=block.slot,
        previous_block_root=block.previous_block_root,
        state_root=ZERO_HASH,
        block_body_root=hash_tree_root(block.body),
        # signing_root(block) is used for block id purposes so signature is a stub
        signature=EMPTY_SIGNATURE,
    )
```

### `slot_to_epoch`

```python
def slot_to_epoch(slot: Slot) -> Epoch:
    """
    Return the epoch number of the given ``slot``.
    """
    return slot // SLOTS_PER_EPOCH
```

### `get_previous_epoch`

```python
def get_previous_epoch(state: BeaconState) -> Epoch:
    """`
    Return the previous epoch of the given ``state``.
    Return the current epoch if it's genesis epoch.
    """
    current_epoch = get_current_epoch(state)
    return (current_epoch - 1) if current_epoch > GENESIS_EPOCH else current_epoch
```

### `get_current_epoch`

```python
def get_current_epoch(state: BeaconState) -> Epoch:
    """
    Return the current epoch of the given ``state``.
    """
    return slot_to_epoch(state.slot)
```

### `get_epoch_start_slot`

```python
def get_epoch_start_slot(epoch: Epoch) -> Slot:
    """
    Return the starting slot of the given ``epoch``.
    """
    return epoch * SLOTS_PER_EPOCH
```

### `is_active_validator`
```python
def is_active_validator(validator: Validator, epoch: Epoch) -> bool:
    """
    Check if ``validator`` is active.
    """
    return validator.activation_epoch <= epoch < validator.exit_epoch
```

### `is_slashable_validator`
```python
def is_slashable_validator(validator: Validator, epoch: Epoch) -> bool:
    """
    Check if ``validator`` is slashable.
    """
    return (
        validator.activation_epoch <= epoch < validator.withdrawable_epoch and
        validator.slashed is False
    )
```

### `get_active_validator_indices`

```python
def get_active_validator_indices(state: BeaconState, epoch: Epoch) -> List[ValidatorIndex]:
    """
    Get active validator indices at ``epoch``.
    """
    return [i for i, v in enumerate(state.validator_registry) if is_active_validator(v, epoch)]
```

### `get_balance`

```python
def get_balance(state: BeaconState, index: ValidatorIndex) -> Gwei:
    """
    Return the balance for a validator with the given ``index``.
    """
    return state.balances[index]
```

### `set_balance`

```python
def set_balance(state: BeaconState, index: ValidatorIndex, balance: Gwei) -> None:
    """
    Set the balance for a validator with the given ``index`` in both ``BeaconState``
    and validator's rounded balance ``high_balance``.
    """
    validator = state.validator_registry[index]
    HALF_INCREMENT = HIGH_BALANCE_INCREMENT // 2
    if validator.high_balance > balance or validator.high_balance + 3 * HALF_INCREMENT < balance:
        validator.high_balance = balance - balance % HIGH_BALANCE_INCREMENT
    state.balances[index] = balance
```

### `increase_balance`

```python
def increase_balance(state: BeaconState, index: ValidatorIndex, delta: Gwei) -> None:
    """
    Increase the balance for a validator with the given ``index`` by ``delta``.
    """
    set_balance(state, index, get_balance(state, index) + delta)
```

### `decrease_balance`

```python
def decrease_balance(state: BeaconState, index: ValidatorIndex, delta: Gwei) -> None:
    """
    Decrease the balance for a validator with the given ``index`` by ``delta``.
    Set to ``0`` when underflow.
    """
    current_balance = get_balance(state, index)
    set_balance(state, index, current_balance - delta if current_balance >= delta else 0)
```

### `get_permuted_index`

```python
def get_permuted_index(index: int, list_size: int, seed: Bytes32) -> int:
    """
    Return `p(index)` in a pseudorandom permutation `p` of `0...list_size - 1` with ``seed`` as entropy.

    Utilizes 'swap or not' shuffling found in
    https://link.springer.com/content/pdf/10.1007%2F978-3-642-32009-5_1.pdf
    See the 'generalized domain' algorithm on page 3.
    """
    assert index < list_size
    assert list_size <= 2**40
    
    for round in range(SHUFFLE_ROUND_COUNT):
        pivot = bytes_to_int(hash(seed + int_to_bytes1(round))[0:8]) % list_size
        flip = (pivot - index) % list_size
        position = max(index, flip)
        source = hash(seed + int_to_bytes1(round) + int_to_bytes4(position // 256))
        byte = source[(position % 256) // 8]
        bit = (byte >> (position % 8)) % 2
        index = flip if bit else index

    return index
```

### `get_split_offset`

```python
def get_split_offset(list_size: int, chunks: int, index: int) -> int:
    """
    Returns a value such that for a list L, chunk count k and index i,
    split(L, k)[i] == L[get_split_offset(len(L), k, i): get_split_offset(len(L), k, i+1)]
    """
    return (list_size * index) // chunks
```

### `get_epoch_committee_count`

```python
def get_epoch_committee_count(state: BeaconState, epoch: Epoch) -> int:
    """
    Return the number of committees in one epoch.
    """
    active_validators = get_active_validator_indices(state, epoch)
    return max(
        1,
        min(
            SHARD_COUNT // SLOTS_PER_EPOCH,
            len(active_validators) // SLOTS_PER_EPOCH // TARGET_COMMITTEE_SIZE,
        )
    ) * SLOTS_PER_EPOCH
```

### `get_shard_delta`

```python
def get_shard_delta(state: BeaconState, epoch: Epoch) -> int:
    return min(get_epoch_committee_count(state, epoch), SHARD_COUNT - SHARD_COUNT // SLOTS_PER_EPOCH)
```

### `compute_committee`

```python
def compute_committee(validator_indices: List[ValidatorIndex],
                      seed: Bytes32,
                      index: int,
                      total_committees: int) -> List[ValidatorIndex]:
    """
    Return the ``index``'th shuffled committee out of a total ``total_committees``
    using ``validator_indices`` and ``seed``.
    """
    start_offset = get_split_offset(len(validator_indices), total_committees, index)
    end_offset = get_split_offset(len(validator_indices), total_committees, index + 1)
    return [
        validator_indices[get_permuted_index(i, len(validator_indices), seed)]
        for i in range(start_offset, end_offset)
    ]
```

**Note**: this definition and the next few definitions are highly inefficient as algorithms, as they re-calculate many sub-expressions. Production implementations are expected to appropriately use caching/memoization to avoid redoing work.

### `get_crosslink_committees_at_slot`

```python
def get_crosslink_committees_at_slot(state: BeaconState,
                                     slot: Slot) -> List[Tuple[List[ValidatorIndex], Shard]]:
    """
    Return the list of ``(committee, shard)`` tuples for the ``slot``.
    """
    epoch = slot_to_epoch(slot)
    current_epoch = get_current_epoch(state)
    previous_epoch = get_previous_epoch(state)
    next_epoch = current_epoch + 1

    assert previous_epoch <= epoch <= next_epoch
    indices = get_active_validator_indices(state, epoch)

    if epoch == current_epoch:
        start_shard = state.latest_start_shard
    elif epoch == previous_epoch:
        previous_shard_delta = get_shard_delta(state, previous_epoch)
        start_shard = (state.latest_start_shard - previous_shard_delta) % SHARD_COUNT
    elif epoch == next_epoch:
        current_shard_delta = get_shard_delta(state, current_epoch)
        start_shard = (state.latest_start_shard + current_shard_delta) % SHARD_COUNT

    committees_per_epoch = get_epoch_committee_count(state, epoch)
    committees_per_slot = committees_per_epoch // SLOTS_PER_EPOCH
    offset = slot % SLOTS_PER_EPOCH
    slot_start_shard = (start_shard + committees_per_slot * offset) % SHARD_COUNT
    seed = generate_seed(state, epoch)

    return [
        (
            compute_committee(indices, seed, committees_per_slot * offset + i, committees_per_epoch),
            (slot_start_shard + i) % SHARD_COUNT,
        )
        for i in range(committees_per_slot)
    ]
```

### `get_block_root`

```python
def get_block_root(state: BeaconState,
                   slot: Slot) -> Bytes32:
    """
    Return the block root at a recent ``slot``.
    """
    assert slot < state.slot <= slot + SLOTS_PER_HISTORICAL_ROOT
    return state.latest_block_roots[slot % SLOTS_PER_HISTORICAL_ROOT]
```

`get_block_root(_, s)` should always return `signed_root` of the block in the beacon chain at slot `s`, and `get_crosslink_committees_at_slot(_, s)` should not change unless the [validator](#dfn-validator) registry changes.

### `get_state_root`

```python
def get_state_root(state: BeaconState,
                   slot: Slot) -> Bytes32:
    """
    Return the state root at a recent ``slot``.
    """
    assert slot < state.slot <= slot + SLOTS_PER_HISTORICAL_ROOT
    return state.latest_state_roots[slot % SLOTS_PER_HISTORICAL_ROOT]
```
### `get_randao_mix`

```python
def get_randao_mix(state: BeaconState,
                   epoch: Epoch) -> Bytes32:
    """
    Return the randao mix at a recent ``epoch``.
    """
    assert get_current_epoch(state) - LATEST_RANDAO_MIXES_LENGTH < epoch <= get_current_epoch(state)
    return state.latest_randao_mixes[epoch % LATEST_RANDAO_MIXES_LENGTH]
```

### `get_active_index_root`

```python
def get_active_index_root(state: BeaconState,
                          epoch: Epoch) -> Bytes32:
    """
    Return the index root at a recent ``epoch``.
    """
    assert get_current_epoch(state) - LATEST_ACTIVE_INDEX_ROOTS_LENGTH + ACTIVATION_EXIT_DELAY < epoch <= get_current_epoch(state) + ACTIVATION_EXIT_DELAY
    return state.latest_active_index_roots[epoch % LATEST_ACTIVE_INDEX_ROOTS_LENGTH]
```

### `generate_seed`

```python
def generate_seed(state: BeaconState,
                  epoch: Epoch) -> Bytes32:
    """
    Generate a seed for the given ``epoch``.
    """
    return hash(
        get_randao_mix(state, epoch - MIN_SEED_LOOKAHEAD) +
        get_active_index_root(state, epoch) +
        int_to_bytes32(epoch)
    )
```

### `get_beacon_proposer_index`

```python
def get_beacon_proposer_index(state: BeaconState) -> ValidatorIndex:
    """
    Return the beacon proposer index at ``state.slot``.
    """
    current_epoch = get_current_epoch(state)

    first_committee, _ = get_crosslink_committees_at_slot(state, state.slot)[0]
    i = 0
    while True:
        candidate = first_committee[(current_epoch + i) % len(first_committee)]
        random_byte = hash(generate_seed(state, current_epoch) + int_to_bytes8(i // 32))[i % 32]
        if get_effective_balance(state, candidate) * 256 > MAX_DEPOSIT_AMOUNT * random_byte:
            return candidate
        i += 1
```

### `verify_merkle_branch`

```python
def verify_merkle_branch(leaf: Bytes32, proof: List[Bytes32], depth: int, index: int, root: Bytes32) -> bool:
    """
    Verify that the given ``leaf`` is on the merkle branch ``proof``
    starting with the given ``root``.
    """
    value = leaf
    for i in range(depth):
        if index // (2**i) % 2:
            value = hash(proof[i] + value)
        else:
            value = hash(value + proof[i])
    return value == root
```

### `get_crosslink_committee_for_attestation`

```python
def get_crosslink_committee_for_attestation(state: BeaconState,
                                            attestation_data: AttestationData) -> List[ValidatorIndex]:
    """
    Return the crosslink committee corresponding to ``attestation_data``.
    """
    # Find the committee in the list with the desired shard
    crosslink_committees = get_crosslink_committees_at_slot(state, attestation_data.slot)

    # Find the committee in the list with the desired shard
    assert attestation_data.shard in [shard for _, shard in crosslink_committees]
    crosslink_committee = [committee for committee, shard in crosslink_committees if shard == attestation_data.shard][0]

    return crosslink_committee
```

### `get_attestation_participants`

```python
def get_attestation_participants(state: BeaconState,
                                 attestation_data: AttestationData,
                                 bitfield: bytes) -> List[ValidatorIndex]:
    """
    Return the sorted participant indices corresponding to ``attestation_data`` and ``bitfield``.
    """
    crosslink_committee = get_crosslink_committee_for_attestation(state, attestation_data)
    assert verify_bitfield(bitfield, len(crosslink_committee))
    return sorted([index for i, index in enumerate(crosslink_committee) if get_bitfield_bit(bitfield, i) == 0b1])
```

### `int_to_bytes1`, `int_to_bytes2`, ...

`int_to_bytes1(x): return x.to_bytes(1, 'little')`, `int_to_bytes2(x): return x.to_bytes(2, 'little')`, and so on for all integers, particularly 1, 2, 3, 4, 8, 32, 48, 96.

### `bytes_to_int`

```python
def bytes_to_int(data: bytes) -> int:
    return int.from_bytes(data, 'little')
```

### `get_effective_balance`

```python
def get_effective_balance(state: BeaconState, index: ValidatorIndex) -> Gwei:
    """
    Return the effective balance (also known as "balance at stake") for a validator with the given ``index``.
    """
    return min(get_balance(state, index), MAX_DEPOSIT_AMOUNT)
```

### `get_total_balance`

```python
def get_total_balance(state: BeaconState, validators: List[ValidatorIndex]) -> Gwei:
    """
    Return the combined effective balance of an array of ``validators``.
    """
    return sum([get_effective_balance(state, i) for i in validators])
```

### `get_fork_version`

```python
def get_fork_version(fork: Fork,
                     epoch: Epoch) -> bytes:
    """
    Return the fork version of the given ``epoch``.
    """
    if epoch < fork.epoch:
        return fork.previous_version
    else:
        return fork.current_version
```

### `get_domain`

```python
def get_domain(fork: Fork,
               epoch: Epoch,
               domain_type: int) -> int:
    """
    Get the domain number that represents the fork meta and signature domain.
    """
    return bytes_to_int(get_fork_version(fork, epoch) + int_to_bytes4(domain_type))
```

### `get_bitfield_bit`

```python
def get_bitfield_bit(bitfield: bytes, i: int) -> int:
    """
    Extract the bit in ``bitfield`` at position ``i``.
    """
    return (bitfield[i // 8] >> (i % 8)) % 2
```

### `verify_bitfield`

```python
def verify_bitfield(bitfield: bytes, committee_size: int) -> bool:
    """
    Verify ``bitfield`` against the ``committee_size``.
    """
    if len(bitfield) != (committee_size + 7) // 8:
        return False

    # Check `bitfield` is padded with zero bits only
    for i in range(committee_size, len(bitfield) * 8):
        if get_bitfield_bit(bitfield, i) == 0b1:
            return False

    return True
```

### `convert_to_indexed`

```python
def convert_to_indexed(state: BeaconState, attestation: Attestation) -> IndexedAttestation:
    """
    Convert ``attestation`` to (almost) indexed-verifiable form.
    """
    attesting_indices = get_attestation_participants(state, attestation.data, attestation.aggregation_bitfield)
    custody_bit_1_indices = get_attestation_participants(state, attestation.data, attestation.custody_bitfield)
    custody_bit_0_indices = [index for index in attesting_indices if index not in custody_bit_1_indices]

    return IndexedAttestation(
        custody_bit_0_indices=custody_bit_0_indices,
        custody_bit_1_indices=custody_bit_1_indices,
        data=attestation.data,
        aggregate_signature=attestation.aggregate_signature,
    )
```

### `verify_indexed_attestation`

```python
def verify_indexed_attestation(state: BeaconState, indexed_attestation: IndexedAttestation) -> bool:
    """
    Verify validity of ``indexed_attestation`` fields.
    """
    custody_bit_0_indices = indexed_attestation.custody_bit_0_indices
    custody_bit_1_indices = indexed_attestation.custody_bit_1_indices

    # ensure no duplicate indices across custody bits
    assert len(set(custody_bit_0_indices).intersection(set(custody_bit_1_indices))) == 0

    if len(custody_bit_1_indices) > 0:  # [TO BE REMOVED IN PHASE 1]
        return False

    total_attesting_indices = len(custody_bit_0_indices) + len(custody_bit_1_indices)
    if not (1 <= total_attesting_indices <= MAX_ATTESTATION_PARTICIPANTS):
        return False

    if custody_bit_0_indices != sorted(custody_bit_0_indices):
        return False

    if custody_bit_1_indices != sorted(custody_bit_1_indices):
        return False

    return bls_verify_multiple(
        pubkeys=[
            bls_aggregate_pubkeys([state.validator_registry[i].pubkey for i in custody_bit_0_indices]),
            bls_aggregate_pubkeys([state.validator_registry[i].pubkey for i in custody_bit_1_indices]),
        ],
        message_hashes=[
            hash_tree_root(AttestationDataAndCustodyBit(data=indexed_attestation.data, custody_bit=0b0)),
            hash_tree_root(AttestationDataAndCustodyBit(data=indexed_attestation.data, custody_bit=0b1)),
        ],
        signature=indexed_attestation.aggregate_signature,
        domain=get_domain(state.fork, slot_to_epoch(indexed_attestation.data.slot), DOMAIN_ATTESTATION),
    )
```

### `is_double_vote`

```python
def is_double_vote(attestation_data_1: AttestationData,
                   attestation_data_2: AttestationData) -> bool:
    """
    Check if ``attestation_data_1`` and ``attestation_data_2`` have the same target.
    """
    target_epoch_1 = slot_to_epoch(attestation_data_1.slot)
    target_epoch_2 = slot_to_epoch(attestation_data_2.slot)
    return target_epoch_1 == target_epoch_2
```

### `is_surround_vote`

```python
def is_surround_vote(attestation_data_1: AttestationData,
                     attestation_data_2: AttestationData) -> bool:
    """
    Check if ``attestation_data_1`` surrounds ``attestation_data_2``.
    """
    source_epoch_1 = attestation_data_1.source_epoch
    source_epoch_2 = attestation_data_2.source_epoch
    target_epoch_1 = slot_to_epoch(attestation_data_1.slot)
    target_epoch_2 = slot_to_epoch(attestation_data_2.slot)

    return source_epoch_1 < source_epoch_2 and target_epoch_2 < target_epoch_1
```

### `integer_squareroot`

```python
def integer_squareroot(n: int) -> int:
    """
    The largest integer ``x`` such that ``x**2`` is less than or equal to ``n``.
    """
    assert n >= 0
    x = n
    y = (x + 1) // 2
    while y < x:
        x = y
        y = (x + n // x) // 2
    return x
```

### `get_delayed_activation_exit_epoch`

```python
def get_delayed_activation_exit_epoch(epoch: Epoch) -> Epoch:
    """
    Return the epoch at which an activation or exit triggered in ``epoch`` takes effect.
    """
    return epoch + 1 + ACTIVATION_EXIT_DELAY
```

### `get_churn_limit`

```python
def get_churn_limit(state: BeaconState) -> int:
    return max(
        MIN_PER_EPOCH_CHURN_LIMIT,
        len(get_active_validator_indices(state, get_current_epoch(state))) // CHURN_LIMIT_QUOTIENT
    )
```

### `bls_verify`

`bls_verify` is a function for verifying a BLS signature, defined in the [BLS Signature spec](../bls_signature.md#bls_verify).

### `bls_verify_multiple`

`bls_verify_multiple` is a function for verifying a BLS signature constructed from multiple messages, defined in the [BLS Signature spec](../bls_signature.md#bls_verify_multiple).

### `bls_aggregate_pubkeys`

`bls_aggregate_pubkeys` is a function for aggregating multiple BLS public keys into a single aggregate key, defined in the [BLS Signature spec](../bls_signature.md#bls_aggregate_pubkeys).

### Routines for updating validator status

Note: All functions in this section mutate `state`.

#### `activate_validator`

```python
def activate_validator(state: BeaconState, index: ValidatorIndex) -> None:
    """
    Activate the validator of the given ``index``.
    Note that this function mutates ``state``.
    """
    validator = state.validator_registry[index]
    if state.slot == GENESIS_SLOT:
        validator.activation_eligibility_epoch = GENESIS_EPOCH
        validator.activation_epoch = GENESIS_EPOCH
    else:
        validator.activation_epoch = get_delayed_activation_exit_epoch(get_current_epoch(state))
```

#### `initiate_validator_exit`

```python
def initiate_validator_exit(state: BeaconState, index: ValidatorIndex) -> None:
    """
    Initiate the validator of the given ``index``.
    Note that this function mutates ``state``.
    """
    # Return if validator already initiated exit
    validator = state.validator_registry[index]
    if validator.exit_epoch != FAR_FUTURE_EPOCH:
        return

    # Compute exit queue epoch
    exit_epochs = [v.exit_epoch for v in state.validator_registry if v.exit_epoch != FAR_FUTURE_EPOCH]
    exit_queue_epoch = sorted(exit_epochs + [get_delayed_activation_exit_epoch(get_current_epoch(state))])[-1]
    exit_queue_churn = len([v for v in state.validator_registry if v.exit_epoch == exit_queue_epoch])
    if exit_queue_churn >= get_churn_limit(state):
        exit_queue_epoch += 1

    # Set validator exit epoch and withdrawable epoch
    validator.exit_epoch = exit_queue_epoch
    validator.withdrawable_epoch = validator.exit_epoch + MIN_VALIDATOR_WITHDRAWABILITY_DELAY
```

#### `slash_validator`

```python
def slash_validator(state: BeaconState, slashed_index: ValidatorIndex, whistleblower_index: ValidatorIndex=None) -> None:
    """
    Slash the validator with index ``slashed_index``.
    Note that this function mutates ``state``.
    """
    initiate_validator_exit(state, slashed_index)
    state.validator_registry[slashed_index].slashed = True
    state.validator_registry[slashed_index].withdrawable_epoch = get_current_epoch(state) + LATEST_SLASHED_EXIT_LENGTH
    slashed_balance = get_effective_balance(state, slashed_index)
    state.latest_slashed_balances[get_current_epoch(state) % LATEST_SLASHED_EXIT_LENGTH] += slashed_balance

    proposer_index = get_beacon_proposer_index(state)
    if whistleblower_index is None:
        whistleblower_index = proposer_index
    whistleblowing_reward = slashed_balance // WHISTLEBLOWING_REWARD_QUOTIENT
    proposer_reward = whistleblowing_reward // PROPOSER_REWARD_QUOTIENT
    increase_balance(state, proposer_index, proposer_reward)
    increase_balance(state, whistleblower_index, whistleblowing_reward - proposer_reward)
    decrease_balance(state, slashed_index, whistleblowing_reward)
```

## Ethereum 1.0 deposit contract

The initial deployment phases of Ethereum 2.0 are implemented without consensus changes to Ethereum 1.0. A deposit contract at address `DEPOSIT_CONTRACT_ADDRESS` is added to Ethereum 1.0 for deposits of ETH to the beacon chain. Validator balances will be withdrawable to the shards in phase 2, i.e. when the EVM2.0 is deployed and the shards have state.

### Deposit arguments

The deposit contract has a single `deposit` function which takes as argument a SimpleSerialize'd `DepositData`.

### Withdrawal credentials

One of the `DepositData` fields is `withdrawal_credentials`. It is a commitment to credentials for withdrawals to shards. The first byte of `withdrawal_credentials` is a version number. As of now the only expected format is as follows:

* `withdrawal_credentials[:1] == BLS_WITHDRAWAL_PREFIX_BYTE`
* `withdrawal_credentials[1:] == hash(withdrawal_pubkey)[1:]` where `withdrawal_pubkey` is a BLS pubkey

The private key corresponding to `withdrawal_pubkey` will be required to initiate a withdrawal. It can be stored separately until a withdrawal is required, e.g. in cold storage.

### `Deposit` logs

Every Ethereum 1.0 deposit, of size between `MIN_DEPOSIT_AMOUNT` and `MAX_DEPOSIT_AMOUNT`, emits a `Deposit` log for consumption by the beacon chain. The deposit contract does little validation, pushing most of the validator onboarding logic to the beacon chain. In particular, the proof of possession (a BLS12 signature) is not verified by the deposit contract.

### `Eth2Genesis` log

When a sufficient amount of full deposits have been made, the deposit contract emits the `Eth2Genesis` log. The beacon chain state may then be initialized by calling the `get_genesis_beacon_state` function (defined below) where:

* `genesis_time` equals `time` in the `Eth2Genesis` log
* `latest_eth1_data.deposit_root` equals `deposit_root` in the `Eth2Genesis` log
* `latest_eth1_data.deposit_count` equals `deposit_count` in the `Eth2Genesis` log
* `latest_eth1_data.block_hash` equals the hash of the block that included the log
* `genesis_validator_deposits` is a list of `Deposit` objects built according to the `Deposit` logs up to the deposit that triggered the `Eth2Genesis` log, processed in the order in which they were emitted (oldest to newest)

### Vyper code

The source for the Vyper contract lives in a [separate repository](https://github.com/ethereum/deposit_contract) at [https://github.com/ethereum/deposit_contract/blob/master/deposit_contract/contracts/validator_registration.v.py](https://github.com/ethereum/deposit_contract/blob/master/deposit_contract/contracts/validator_registration.v.py).

Note: to save ~10x on gas this contract uses a somewhat unintuitive progressive Merkle root calculation algo that requires only O(log(n)) storage. See https://github.com/ethereum/research/blob/master/beacon_chain_impl/progressive_merkle_tree.py for an implementation of the same algo in python tested for correctness.

For convenience, we provide the interface to the contract here:

* `__init__()`: initializes the contract
* `get_deposit_root() -> bytes32`: returns the current root of the deposit tree
* `deposit(bytes[512])`: adds a deposit instance to the deposit tree, incorporating the input argument and the value transferred in the given call. Note: the amount of value transferred *must* be within `MIN_DEPOSIT_AMOUNT` and `MAX_DEPOSIT_AMOUNT`, inclusive. Each of these constants are specified in units of Gwei.

## On genesis

When enough full deposits have been made to the deposit contract, an `Eth2Genesis` log is emitted. Construct a corresponding `genesis_state` and `genesis_block` as follows:

* Let `genesis_validator_deposits` be the list of deposits, ordered chronologically, up to and including the deposit that triggered the `Eth2Genesis` log.
* Let `genesis_time` be the timestamp specified in the `Eth2Genesis` log.
* Let `genesis_eth1_data` be the `Eth1Data` object where:
    * `genesis_eth1_data.deposit_root` is the `deposit_root` contained in the `Eth2Genesis` log.
    * `genesis_eth1_data.deposit_count` is the `deposit_count` contained in the `Eth2Genesis` log.
    * `genesis_eth1_data.block_hash` is the hash of the Ethereum 1.0 block that emitted the `Eth2Genesis` log.
* Let `genesis_state = get_genesis_beacon_state(genesis_validator_deposits, genesis_time, genesis_eth1_data)`.
* Let `genesis_block = get_empty_block()`.
* Set `genesis_block.state_root = hash_tree_root(genesis_state)`.

```python
def get_empty_block() -> BeaconBlock:
    """
    Get an empty ``BeaconBlock``.
    """
    return BeaconBlock(
        slot=GENESIS_SLOT,
        previous_block_root=ZERO_HASH,
        state_root=ZERO_HASH,
        body=BeaconBlockBody(
            randao_reveal=EMPTY_SIGNATURE,
            eth1_data=Eth1Data(
                deposit_root=ZERO_HASH,
                deposit_count=0,
                block_hash=ZERO_HASH,
            ),
            proposer_slashings=[],
            attester_slashings=[],
            attestations=[],
            deposits=[],
            voluntary_exits=[],
            transfers=[],
        ),
        signature=EMPTY_SIGNATURE,
    )
```

```python
def get_genesis_beacon_state(genesis_validator_deposits: List[Deposit],
                             genesis_time: int,
                             genesis_eth1_data: Eth1Data) -> BeaconState:
    """
    Get the genesis ``BeaconState``.
    """
    state = BeaconState(
        # Misc
        slot=GENESIS_SLOT,
        genesis_time=genesis_time,
        fork=Fork(
            previous_version=GENESIS_FORK_VERSION,
            current_version=GENESIS_FORK_VERSION,
            epoch=GENESIS_EPOCH,
        ),

        # Validator registry
        validator_registry=[],
        balances=[],

        # Randomness and committees
        latest_randao_mixes=Vector([ZERO_HASH for _ in range(LATEST_RANDAO_MIXES_LENGTH)]),
        latest_start_shard=GENESIS_START_SHARD,

        # Finality
        previous_epoch_attestations=[],
        current_epoch_attestations=[],
        previous_justified_epoch=GENESIS_EPOCH,
        current_justified_epoch=GENESIS_EPOCH,
        previous_justified_root=ZERO_HASH,
        current_justified_root=ZERO_HASH,
        justification_bitfield=0,
        finalized_epoch=GENESIS_EPOCH,
        finalized_root=ZERO_HASH,

        # Recent state
        current_crosslinks=Vector([Crosslink(epoch=GENESIS_EPOCH, crosslink_data_root=ZERO_HASH, previous_crosslink_root=ZERO_HASH) for _ in range(SHARD_COUNT)]),
        previous_crosslinks=Vector([Crosslink(epoch=GENESIS_EPOCH, crosslink_data_root=ZERO_HASH, previous_crosslink_root=ZERO_HASH) for _ in range(SHARD_COUNT)]),
        latest_block_roots=Vector([ZERO_HASH for _ in range(SLOTS_PER_HISTORICAL_ROOT)]),
        latest_state_roots=Vector([ZERO_HASH for _ in range(SLOTS_PER_HISTORICAL_ROOT)]),
        latest_active_index_roots=Vector([ZERO_HASH for _ in range(LATEST_ACTIVE_INDEX_ROOTS_LENGTH)]),
        latest_slashed_balances=Vector([0 for _ in range(LATEST_SLASHED_EXIT_LENGTH)]),
        latest_block_header=get_temporary_block_header(get_empty_block()),
        historical_roots=[],

        # Ethereum 1.0 chain data
        latest_eth1_data=genesis_eth1_data,
        eth1_data_votes=[],
        deposit_index=0,
    )

    # Process genesis deposits
    for deposit in genesis_validator_deposits:
        process_deposit(state, deposit)

    # Process genesis activations
    for index in range(len(state.validator_registry)):
        if get_effective_balance(state, index) >= MAX_DEPOSIT_AMOUNT:
            activate_validator(state, index)

    genesis_active_index_root = hash_tree_root(get_active_validator_indices(state, GENESIS_EPOCH))
    for index in range(LATEST_ACTIVE_INDEX_ROOTS_LENGTH):
        state.latest_active_index_roots[index] = genesis_active_index_root

    return state
```

## Beacon chain processing

The beacon chain is the system chain for Ethereum 2.0. The main responsibilities of the beacon chain are as follows:

* Store and maintain the registry of [validators](#dfn-validator)
* Process crosslinks (see above)
* Process its per-block consensus, as well as the finality gadget

Processing the beacon chain is similar to processing the Ethereum 1.0 chain. Clients download and process blocks and maintain a view of what is the current "canonical chain", terminating at the current "head". However, because of the beacon chain's relationship with Ethereum 1.0, and because it is a proof-of-stake chain, there are differences.

For a beacon chain block, `block`, to be processed by a node, the following conditions must be met:

* The parent block with root `block.previous_block_root` has been processed and accepted.
* An Ethereum 1.0 block pointed to by the `state.latest_eth1_data.block_hash` has been processed and accepted.
* The node's Unix time is greater than or equal to `state.genesis_time + block.slot * SECONDS_PER_SLOT`. (Note that leap seconds mean that slots will occasionally last `SECONDS_PER_SLOT + 1` or `SECONDS_PER_SLOT - 1` seconds, possibly several times a year.)

If these conditions are not met, the client should delay processing the beacon block until the conditions are all satisfied.

Beacon block production is significantly different because of the proof-of-stake mechanism. A client simply checks what it thinks is the canonical chain when it should create a block and looks up what its slot number is; when the slot arrives, it either proposes or attests to a block as required. Note that this requires each node to have a clock that is roughly (i.e. within `SECONDS_PER_SLOT` seconds) synchronized with the other nodes.

### Beacon chain fork choice rule

The beacon chain fork choice rule is a hybrid that combines justification and finality with Latest Message Driven (LMD) Greediest Heaviest Observed SubTree (GHOST). At any point in time a [validator](#dfn-validator) `v` subjectively calculates the beacon chain head as follows.

* Abstractly define `Store` as the type of storage object for the chain data and `store` be the set of attestations and blocks that the [validator](#dfn-validator) `v` has observed and verified (in particular, block ancestors must be recursively verified). Attestations not yet included in any chain are still included in `store`.
* Let `finalized_head` be the finalized block with the highest epoch. (A block `B` is finalized if there is a descendant of `B` in `store` the processing of which sets `B` as finalized.)
* Let `justified_head` be the descendant of `finalized_head` with the highest epoch that has been justified for at least 1 epoch. (A block `B` is justified if there is a descendant of `B` in `store` the processing of which sets `B` as justified.) If no such descendant exists set `justified_head` to `finalized_head`.
* Let `get_ancestor(store: Store, block: BeaconBlock, slot: Slot) -> BeaconBlock` be the ancestor of `block` with slot number `slot`. The `get_ancestor` function can be defined recursively as:

```python
def get_ancestor(store: Store, block: BeaconBlock, slot: Slot) -> BeaconBlock:
    """
    Get the ancestor of ``block`` with slot number ``slot``; return ``None`` if not found.
    """
    if block.slot == slot:
        return block
    elif block.slot < slot:
        return None
    else:
        return get_ancestor(store, store.get_parent(block), slot)
```

* Let `get_latest_attestation(store: Store, index: ValidatorIndex) -> Attestation` be the attestation with the highest slot number in `store` from the validator with the given `index`. If several such attestations exist, use the one the [validator](#dfn-validator) `v` observed first.
* Let `get_latest_attestation_target(store: Store, index: ValidatorIndex) -> BeaconBlock` be the target block in the attestation `get_latest_attestation(store, index)`.
* Let `get_children(store: Store, block: BeaconBlock) -> List[BeaconBlock]` returns the child blocks of the given `block`.
* Let `justified_head_state` be the resulting `BeaconState` object from processing the chain up to the `justified_head`.
* The `head` is `lmd_ghost(store, justified_head_state, justified_head)` where the function `lmd_ghost` is defined below. Note that the implementation below is suboptimal; there are implementations that compute the head in time logarithmic in slot count.

```python
def lmd_ghost(store: Store, start_state: BeaconState, start_block: BeaconBlock) -> BeaconBlock:
    """
    Execute the LMD-GHOST algorithm to find the head ``BeaconBlock``.
    """
    validators = start_state.validator_registry
    active_validator_indices = get_active_validator_indices(validators, slot_to_epoch(start_state.slot))
    attestation_targets = [(i, get_latest_attestation_target(store, i)) for i in active_validator_indices]

    # Use the rounded-balance-with-hysteresis supplied by the protocol for fork
    # choice voting. This reduces the number of recomputations that need to be
    # made for optimized implementations that precompute and save data
    def get_vote_count(block: BeaconBlock) -> int:
        return sum(
            start_state.validator_registry[validator_index].high_balance
            for validator_index, target in attestation_targets
            if get_ancestor(store, target, block.slot) == block
        )

    head = start_block
    while 1:
        children = get_children(store, head)
        if len(children) == 0:
            return head
        # Ties broken by favoring block with lexicographically higher root
        head = max(children, key=lambda x: (get_vote_count(x), hash_tree_root(x)))
```

## Beacon chain state transition function

We now define the state transition function. At a high level, the state transition is made up of four parts:

1. State caching, which happens at the start of every slot.
2. The per-epoch transitions, which happens at the start of the first slot of every epoch.
3. The per-slot transitions, which happens at every slot.
4. The per-block transitions, which happens at every block.

Transition section notes:
* The state caching caches the state root of the previous slot and updates block and state roots records.
* The per-epoch transitions focus on the [validator](#dfn-validator) registry, including adjusting balances and activating and exiting [validators](#dfn-validator), as well as processing crosslinks and managing block justification/finalization.
* The per-slot transitions focus on the slot counter.
* The per-block transitions generally focus on verifying aggregate signatures and saving temporary records relating to the per-block activity in the `BeaconState`.

Beacon blocks that trigger unhandled Python exceptions (e.g. out-of-range list accesses) and failed `assert`s during the state transition are considered invalid.

_Note_: If there are skipped slots between a block and its parent block, run the steps in the [state-root](#state-caching), [per-epoch](#per-epoch-processing), and [per-slot](#per-slot-processing) sections once for each skipped slot and then once for the slot containing the new block.

### State caching

At every `slot > GENESIS_SLOT` run the following function:

```python
def cache_state(state: BeaconState) -> None:
    # Cache latest known state root (for previous slot)
    latest_state_root = hash_tree_root(state)
    state.latest_state_roots[state.slot % SLOTS_PER_HISTORICAL_ROOT] = latest_state_root

    # Store latest known state root (for previous slot) in latest_block_header if it is empty
    if state.latest_block_header.state_root == ZERO_HASH:
        state.latest_block_header.state_root = latest_state_root

    # Cache latest known block root (for previous slot)
    latest_block_root = signing_root(state.latest_block_header)
    state.latest_block_roots[state.slot % SLOTS_PER_HISTORICAL_ROOT] = latest_block_root
```

### Per-epoch processing

The steps below happen when `state.slot > GENESIS_SLOT and (state.slot + 1) % SLOTS_PER_EPOCH == 0`.

#### Helper functions

We define epoch transition helper functions:

```python
def get_current_total_balance(state: BeaconState) -> Gwei:
    return get_total_balance(state, get_active_validator_indices(state, get_current_epoch(state)))
```

```python
def get_previous_total_balance(state: BeaconState) -> Gwei:
    return get_total_balance(state, get_active_validator_indices(state, get_previous_epoch(state)))
```

```python
def get_unslashed_attesting_indices(state: BeaconState, attestations: List[PendingAttestation]) -> List[ValidatorIndex]:
    output = set()
    for a in attestations:
        output = output.union(get_attestation_participants(state, a.data, a.aggregation_bitfield))
    return sorted(filter(lambda index: not state.validator_registry[index].slashed, list(output)))
```

```python
def get_attesting_balance(state: BeaconState, attestations: List[PendingAttestation]) -> Gwei:
    return get_total_balance(state, get_unslashed_attesting_indices(state, attestations))
```

```python
def get_current_epoch_boundary_attestations(state: BeaconState) -> List[PendingAttestation]:
    return [
        a for a in state.current_epoch_attestations
        if a.data.target_root == get_block_root(state, get_epoch_start_slot(get_current_epoch(state)))
    ]
```

```python
def get_previous_epoch_boundary_attestations(state: BeaconState) -> List[PendingAttestation]:
    return [
        a for a in state.previous_epoch_attestations
        if a.data.target_root == get_block_root(state, get_epoch_start_slot(get_previous_epoch(state)))
    ]
```

```python
def get_previous_epoch_matching_head_attestations(state: BeaconState) -> List[PendingAttestation]:
    return [
        a for a in state.previous_epoch_attestations
        if a.data.beacon_block_root == get_block_root(state, a.data.slot)
    ]
```

**Note**: Total balances computed for the previous epoch might be marginally different than the actual total balances during the previous epoch transition. Due to the tight bound on validator churn each epoch and small per-epoch rewards/penalties, the potential balance difference is very low and only marginally affects consensus safety.

```python
def get_winning_root_and_participants(state: BeaconState, slot: Slot, shard: Shard) -> Tuple[Bytes32, Bytes32, List[ValidatorIndex]]:
    attestations = state.current_epoch_attestations if slot_to_epoch(slot) == get_current_epoch(state) else state.previous_epoch_attestations

    valid_attestations = [a for a in attestations if a.data.shard == shard]
    all_roots = [(a.data.crosslink_data_root, a.data.previous_crosslink_root) for a in valid_attestations]

    # handle when no attestations for shard available
    if len(all_roots) == 0:
        return ZERO_HASH, ZERO_HASH, []

    def get_attestations_for(root) -> List[PendingAttestation]:
        return [a for a in valid_attestations if a.data.crosslink_data_root == root]

    # Winning crosslink root is the root with the most votes for it, ties broken in favor of
    # lexicographically higher hash
    winning_root, previous_crosslink_root = max(all_roots, key=lambda r: (get_attesting_balance(state, get_attestations_for(r[0])), r[0]))

    return (
        winning_root,
        previous_crosslink_root,
        get_unslashed_attesting_indices(state, get_attestations_for(winning_root)),
    )
```

```python
def get_earliest_attestation(state: BeaconState, attestations: List[PendingAttestation], index: ValidatorIndex) -> PendingAttestation:
    return min([
        a for a in attestations if index in get_attestation_participants(state, a.data, a.aggregation_bitfield)
    ], key=lambda a: a.inclusion_slot)
```

#### Justification

Run the following function:

```python
def update_justification_and_finalization(state: BeaconState) -> None:
    if get_current_epoch(state) <= GENESIS_EPOCH + 1:
        return

    antepenultimate_justified_epoch = state.previous_justified_epoch

    # Process justifications
    state.previous_justified_epoch = state.current_justified_epoch
    state.previous_justified_root = state.current_justified_root
    state.justification_bitfield = (state.justification_bitfield << 1) % 2**64
    previous_boundary_attesting_balance = get_attesting_balance(state, get_previous_epoch_boundary_attestations(state))
    if previous_boundary_attesting_balance * 3 >= get_previous_total_balance(state) * 2:
        state.current_justified_epoch = get_previous_epoch(state)
        state.current_justified_root = get_block_root(state, get_epoch_start_slot(state.current_justified_epoch))
        state.justification_bitfield |= (1 << 1)
    current_boundary_attesting_balance = get_attesting_balance(state, get_current_epoch_boundary_attestations(state))
    if current_boundary_attesting_balance * 3 >= get_current_total_balance(state) * 2:
        state.current_justified_epoch = get_current_epoch(state)
        state.current_justified_root = get_block_root(state, get_epoch_start_slot(state.current_justified_epoch))
        state.justification_bitfield |= (1 << 0)

    # Process finalizations
    bitfield = state.justification_bitfield
    current_epoch = get_current_epoch(state)
    # The 2nd/3rd/4th most recent epochs are justified, the 2nd using the 4th as source
    if (bitfield >> 1) % 8 == 0b111 and antepenultimate_justified_epoch == current_epoch - 3:
        state.finalized_epoch = antepenultimate_justified_epoch
        state.finalized_root = get_block_root(state, get_epoch_start_slot(state.finalized_epoch))
    # The 2nd/3rd most recent epochs are justified, the 2nd using the 3rd as source
    if (bitfield >> 1) % 4 == 0b11 and antepenultimate_justified_epoch == current_epoch - 2:
        state.finalized_epoch = antepenultimate_justified_epoch
        state.finalized_root = get_block_root(state, get_epoch_start_slot(state.finalized_epoch))
    # The 1st/2nd/3rd most recent epochs are justified, the 1st using the 3rd as source
    if (bitfield >> 0) % 8 == 0b111 and state.previous_justified_epoch == current_epoch - 2:
        state.finalized_epoch = state.previous_justified_epoch
        state.finalized_root = get_block_root(state, get_epoch_start_slot(state.finalized_epoch))
    # The 1st/2nd most recent epochs are justified, the 1st using the 2nd as source
    if (bitfield >> 0) % 4 == 0b11 and state.previous_justified_epoch == current_epoch - 1:
        state.finalized_epoch = state.previous_justified_epoch
        state.finalized_root = get_block_root(state, get_epoch_start_slot(state.finalized_epoch))
```

#### Crosslinks

Run the following function:

```python
def process_crosslinks(state: BeaconState) -> None:
<<<<<<< HEAD
    current_epoch = get_current_epoch(state)
    previous_epoch = max(current_epoch - 1, GENESIS_EPOCH)
    next_epoch = current_epoch + 1

    state.previous_crosslinks = [crosslink for crosslink in state.current_crosslinks]

=======
    previous_epoch = get_previous_epoch(state)
    next_epoch = get_current_epoch(state) + 1
>>>>>>> e2e39d63
    for slot in range(get_epoch_start_slot(previous_epoch), get_epoch_start_slot(next_epoch)):
        for crosslink_committee, shard in get_crosslink_committees_at_slot(state, slot):
            winning_root, previous_crosslink_root, participants = get_winning_root_and_participants(state, slot, shard)
            expected_crosslink_root = hash_tree_root(state.current_crosslinks[shard])
            participating_balance = get_total_balance(state, participants)
            total_balance = get_total_balance(state, crosslink_committee)
            if previous_crosslink_root == expected_crosslink_root and 3 * participating_balance >= 2 * total_balance:
                state.current_crosslinks[shard] = Crosslink(
                    epoch=min(slot_to_epoch(slot), state.current_crosslinks[shard].epoch + MAX_CROSSLINK_EPOCHS),
                    crosslink_data_root=winning_root,
                    previous_crosslink_root=previous_crosslink_root,
                )
```

#### Rewards and penalties

First, we define some additional helpers:

```python
def get_base_reward_from_total_balance(state: BeaconState, total_balance: Gwei, index: ValidatorIndex) -> Gwei:
    if total_balance == 0:
        return 0

    adjusted_quotient = integer_squareroot(total_balance) // BASE_REWARD_QUOTIENT
    return get_effective_balance(state, index) // adjusted_quotient // 5
```

```python
def get_base_reward(state: BeaconState, index: ValidatorIndex) -> Gwei:
    return get_base_reward_from_total_balance(state, get_previous_total_balance(state), index)
```

```python
def get_inactivity_penalty(state: BeaconState, index: ValidatorIndex, epochs_since_finality: int) -> Gwei:
    if epochs_since_finality <= 4:
        extra_penalty = 0
    else:
        extra_penalty = get_effective_balance(state, index) * epochs_since_finality // INACTIVITY_PENALTY_QUOTIENT // 2
    return get_base_reward(state, index) + extra_penalty
```

Note: When applying penalties in the following balance recalculations, implementers should make sure the `uint64` does not underflow.

##### Justification and finalization

```python
def get_justification_and_finalization_deltas(state: BeaconState) -> Tuple[List[Gwei], List[Gwei]]:
    current_epoch = get_current_epoch(state)
    epochs_since_finality = current_epoch + 1 - state.finalized_epoch
    rewards = [0 for index in range(len(state.validator_registry))]
    penalties = [0 for index in range(len(state.validator_registry))]
    # Some helper variables
    boundary_attestations = get_previous_epoch_boundary_attestations(state)
    boundary_attesting_balance = get_attesting_balance(state, boundary_attestations)
    total_balance = get_previous_total_balance(state)
    total_attesting_balance = get_attesting_balance(state, state.previous_epoch_attestations)
    matching_head_attestations = get_previous_epoch_matching_head_attestations(state)
    matching_head_balance = get_attesting_balance(state, matching_head_attestations)
    eligible_validators = [
        index for index, validator in enumerate(state.validator_registry)
        if (
            is_active_validator(validator, current_epoch) or
            (validator.slashed and current_epoch < validator.withdrawable_epoch)
        )
    ]
    # Process rewards or penalties for all validators
    for index in eligible_validators:
        base_reward = get_base_reward(state, index)
        # Expected FFG source
        if index in get_unslashed_attesting_indices(state, state.previous_epoch_attestations):
            rewards[index] += base_reward * total_attesting_balance // total_balance
            # Inclusion speed bonus
            earliest_attestation = get_earliest_attestation(state, state.previous_epoch_attestations, index)
            inclusion_delay = earliest_attestation.inclusion_slot - earliest_attestation.data.slot
            rewards[index] += base_reward * MIN_ATTESTATION_INCLUSION_DELAY // inclusion_delay
        else:
            penalties[index] += base_reward
        # Expected FFG target
        if index in get_unslashed_attesting_indices(state, boundary_attestations):
            rewards[index] += base_reward * boundary_attesting_balance // total_balance
        else:
            penalties[index] += get_inactivity_penalty(state, index, epochs_since_finality)
        # Expected head
        if index in get_unslashed_attesting_indices(state, matching_head_attestations):
            rewards[index] += base_reward * matching_head_balance // total_balance
        else:
            penalties[index] += base_reward
        # Take away max rewards if we're not finalizing
        if epochs_since_finality > 4:
            penalties[index] += base_reward * 4
    return [rewards, penalties]
```

##### Crosslinks

```python
def get_crosslink_deltas(state: BeaconState) -> Tuple[List[Gwei], List[Gwei]]:
    rewards = [0 for index in range(len(state.validator_registry))]
    penalties = [0 for index in range(len(state.validator_registry))]
    previous_epoch_start_slot = get_epoch_start_slot(get_previous_epoch(state))
    current_epoch_start_slot = get_epoch_start_slot(get_current_epoch(state))
    for slot in range(previous_epoch_start_slot, current_epoch_start_slot):
        for crosslink_committee, shard in get_crosslink_committees_at_slot(state, slot):
            winning_root, previous_crosslink_root, participants = get_winning_root_and_participants(state, slot, shard)

            # do not count as success if winning_root did not or cannot form a chain
            attempted_crosslink = Crosslink(epoch=slot_to_epoch(slot), crosslink_data_root=winning_root, previous_crosslink_root=previous_crosslink_root)
            actual_crosslink_root = hash_tree_root(state.previous_crosslinks[shard])
            if not actual_crosslink_root in {previous_crosslink_root, hash_tree_root(attempted_crosslink)}:
                participants = []

            participating_balance = get_total_balance(state, participants)
            total_balance = get_total_balance(state, crosslink_committee)
            for index in crosslink_committee:
                if index in participants:
                    rewards[index] += get_base_reward(state, index) * participating_balance // total_balance
                else:
                    penalties[index] += get_base_reward(state, index)
    return [rewards, penalties]
```

#### Apply rewards

Run the following:

```python
def apply_rewards(state: BeaconState) -> None:
    if get_current_epoch(state) == GENESIS_EPOCH:
        return

    rewards1, penalties1 = get_justification_and_finalization_deltas(state)
    rewards2, penalties2 = get_crosslink_deltas(state)
    for i in range(len(state.validator_registry)):
        increase_balance(state, i, rewards1[i] + rewards2[i])
        decrease_balance(state, i, penalties1[i] + penalties2[i])
```

#### Balance-driven status transitions

Run `process_balance_driven_status_transitions(state)`.

```python
def process_balance_driven_status_transitions(state: BeaconState) -> None:
    """
    Iterate through the validator registry
    and deposit or eject active validators with sufficiently high or low balances
    """
    for index, validator in enumerate(state.validator_registry):
        balance = get_balance(state, index)
        if validator.activation_eligibility_epoch == FAR_FUTURE_EPOCH and balance >= MAX_DEPOSIT_AMOUNT:
            validator.activation_eligibility_epoch = get_current_epoch(state)

        if is_active_validator(validator, get_current_epoch(state)) and balance < EJECTION_BALANCE:
            initiate_validator_exit(state, index)
```

#### Activation queue and start shard

Run the following function:

```python
def update_registry(state: BeaconState) -> None:
    activation_queue = sorted([
        index for index, validator in enumerate(state.validator_registry) if
        validator.activation_eligibility_epoch != FAR_FUTURE_EPOCH and
        validator.activation_epoch >= get_delayed_activation_exit_epoch(state.finalized_epoch)
    ], key=lambda index: state.validator_registry[index].activation_eligibility_epoch)

    for index in activation_queue[:get_churn_limit(state)]:
        activate_validator(state, index, is_genesis=False) 

    state.latest_start_shard = (
        state.latest_start_shard +
        get_shard_delta(state, get_current_epoch(state))
    ) % SHARD_COUNT
```

#### Slashings

Run `process_slashings(state)`:

```python
def process_slashings(state: BeaconState) -> None:
    """
    Process the slashings.
    Note that this function mutates ``state``.
    """
    current_epoch = get_current_epoch(state)
    active_validator_indices = get_active_validator_indices(state, current_epoch)
    total_balance = get_total_balance(state, active_validator_indices)

    # Compute `total_penalties`
    total_at_start = state.latest_slashed_balances[(current_epoch + 1) % LATEST_SLASHED_EXIT_LENGTH]
    total_at_end = state.latest_slashed_balances[current_epoch % LATEST_SLASHED_EXIT_LENGTH]
    total_penalties = total_at_end - total_at_start

    for index, validator in enumerate(state.validator_registry):
        if validator.slashed and current_epoch == validator.withdrawable_epoch - LATEST_SLASHED_EXIT_LENGTH // 2:
            penalty = max(
                get_effective_balance(state, index) * min(total_penalties * 3, total_balance) // total_balance,
                get_effective_balance(state, index) // MIN_PENALTY_QUOTIENT
            )
            decrease_balance(state, index, penalty)
```

#### Final updates

Run the following function:

```python
def finish_epoch_update(state: BeaconState) -> None:
    current_epoch = get_current_epoch(state)
    next_epoch = current_epoch + 1
    # Reset eth1 data votes
    if state.slot % SLOTS_PER_ETH1_VOTING_PERIOD == 0:
        state.eth1_data_votes = []
    # Set active index root
    index_root_position = (next_epoch + ACTIVATION_EXIT_DELAY) % LATEST_ACTIVE_INDEX_ROOTS_LENGTH
    state.latest_active_index_roots[index_root_position] = hash_tree_root(
        get_active_validator_indices(state, next_epoch + ACTIVATION_EXIT_DELAY)
    )
    # Set total slashed balances
    state.latest_slashed_balances[next_epoch % LATEST_SLASHED_EXIT_LENGTH] = (
        state.latest_slashed_balances[current_epoch % LATEST_SLASHED_EXIT_LENGTH]
    )
    # Set randao mix
    state.latest_randao_mixes[next_epoch % LATEST_RANDAO_MIXES_LENGTH] = get_randao_mix(state, current_epoch)
    # Set historical root accumulator
    if next_epoch % (SLOTS_PER_HISTORICAL_ROOT // SLOTS_PER_EPOCH) == 0:
        historical_batch = HistoricalBatch(
            block_roots=state.latest_block_roots,
            state_roots=state.latest_state_roots,
        )
        state.historical_roots.append(hash_tree_root(historical_batch))
    # Rotate current/previous epoch attestations
    state.previous_epoch_attestations = state.current_epoch_attestations
    state.current_epoch_attestations = []
```

### Per-slot processing

At every `slot > GENESIS_SLOT` run the following function:

```python
def advance_slot(state: BeaconState) -> None:
    state.slot += 1
```

### Per-block processing

For every `block` except the genesis block, run `process_block_header(state, block)`, `process_randao(state, block)` and `process_eth1_data(state, block)`.

#### Block header

```python
def process_block_header(state: BeaconState, block: BeaconBlock) -> None:
    # Verify that the slots match
    assert block.slot == state.slot
    # Verify that the parent matches
    assert block.previous_block_root == signing_root(state.latest_block_header)
    # Save current block as the new latest block
    state.latest_block_header = get_temporary_block_header(block)
    # Verify proposer is not slashed
    proposer = state.validator_registry[get_beacon_proposer_index(state)]
    assert not proposer.slashed
    # Verify proposer signature
    assert bls_verify(
        pubkey=proposer.pubkey,
        message_hash=signing_root(block),
        signature=block.signature,
        domain=get_domain(state.fork, get_current_epoch(state), DOMAIN_BEACON_BLOCK)
    )
```

#### RANDAO

```python
def process_randao(state: BeaconState, block: BeaconBlock) -> None:
    proposer = state.validator_registry[get_beacon_proposer_index(state)]
    # Verify that the provided randao value is valid
    assert bls_verify(
        pubkey=proposer.pubkey,
        message_hash=hash_tree_root(get_current_epoch(state)),
        signature=block.body.randao_reveal,
        domain=get_domain(state.fork, get_current_epoch(state), DOMAIN_RANDAO)
    )
    # Mix it in
    state.latest_randao_mixes[get_current_epoch(state) % LATEST_RANDAO_MIXES_LENGTH] = (
        xor(get_randao_mix(state, get_current_epoch(state)),
            hash(block.body.randao_reveal))
    )
```

#### Eth1 data

```python
def process_eth1_data(state: BeaconState, block: BeaconBlock) -> None:
    state.eth1_data_votes.append(block.body.eth1_data)
    if state.eth1_data_votes.count(block.body.eth1_data) * 2 > SLOTS_PER_ETH1_VOTING_PERIOD:
        state.latest_eth1_data = block.body.eth1_data
```

#### Operations

##### Proposer slashings

Verify that `len(block.body.proposer_slashings) <= MAX_PROPOSER_SLASHINGS`.

For each `proposer_slashing` in `block.body.proposer_slashings`, run the following function:

```python
def process_proposer_slashing(state: BeaconState,
                              proposer_slashing: ProposerSlashing) -> None:
    """
    Process ``ProposerSlashing`` operation.
    Note that this function mutates ``state``.
    """
    proposer = state.validator_registry[proposer_slashing.proposer_index]
    # Verify that the epoch is the same
    assert slot_to_epoch(proposer_slashing.header_1.slot) == slot_to_epoch(proposer_slashing.header_2.slot)
    # But the headers are different
    assert proposer_slashing.header_1 != proposer_slashing.header_2
    # Check proposer is slashable
    assert is_slashable_validator(proposer, get_current_epoch(state))
    # Signatures are valid
    for header in (proposer_slashing.header_1, proposer_slashing.header_2):
        assert bls_verify(
            pubkey=proposer.pubkey,
            message_hash=signing_root(header),
            signature=header.signature,
            domain=get_domain(state.fork, slot_to_epoch(header.slot), DOMAIN_BEACON_BLOCK)
        )
    slash_validator(state, proposer_slashing.proposer_index)
```

##### Attester slashings

Verify that `len(block.body.attester_slashings) <= MAX_ATTESTER_SLASHINGS`.

For each `attester_slashing` in `block.body.attester_slashings`, run the following function:

```python
def process_attester_slashing(state: BeaconState,
                              attester_slashing: AttesterSlashing) -> None:
    """
    Process ``AttesterSlashing`` operation.
    Note that this function mutates ``state``.
    """
    attestation1 = attester_slashing.attestation_1
    attestation2 = attester_slashing.attestation_2
    # Check that the attestations are conflicting
    assert attestation1.data != attestation2.data
    assert (
        is_double_vote(attestation1.data, attestation2.data) or
        is_surround_vote(attestation1.data, attestation2.data)
    )

    assert verify_indexed_attestation(state, attestation1)
    assert verify_indexed_attestation(state, attestation2)
    attesting_indices_1 = attestation1.custody_bit_0_indices + attestation1.custody_bit_1_indices
    attesting_indices_2 = attestation2.custody_bit_0_indices + attestation2.custody_bit_1_indices
    slashable_indices = [
        index for index in attesting_indices_1
        if (
            index in attesting_indices_2 and
            is_slashable_validator(state.validator_registry[index], get_current_epoch(state))
        )
    ]
    assert len(slashable_indices) >= 1
    for index in slashable_indices:
        slash_validator(state, index)
```

##### Attestations

Verify that `len(block.body.attestations) <= MAX_ATTESTATIONS`.

For each `attestation` in `block.body.attestations`, run the following function:

```python
def process_attestation(state: BeaconState, attestation: Attestation) -> None:
    """
    Process ``Attestation`` operation.
    Note that this function mutates ``state``.
    """
<<<<<<< HEAD
    data = attestation.data
    assert max(GENESIS_SLOT, state.slot - SLOTS_PER_EPOCH) <= data.slot
    assert data.slot <= state.slot - MIN_ATTESTATION_INCLUSION_DELAY
=======
    assert attestation.data.slot + MIN_ATTESTATION_INCLUSION_DELAY <= state.slot <= attestation.data.slot + SLOTS_PER_EPOCH
>>>>>>> e2e39d63

    # Check target epoch, source epoch, source root, and source crosslink
    target_epoch = slot_to_epoch(data.slot)
    assert (target_epoch, data.source_epoch, data.source_root, data.previous_crosslink_root) in {
        (get_current_epoch(state), state.current_justified_epoch, state.current_justified_root, hash_tree_root(state.current_crosslinks[data.shard])),
        (get_previous_epoch(state), state.previous_justified_epoch, state.previous_justified_root, hash_tree_root(state.previous_crosslinks[data.shard])),
    }

    # Check crosslink data root
    assert data.crosslink_data_root == ZERO_HASH  # [to be removed in phase 1]

    # Check signature and bitfields
    assert verify_indexed_attestation(state, convert_to_indexed(state, attestation))

    # Cache pending attestation
    pending_attestation = PendingAttestation(
        data=data,
        aggregation_bitfield=attestation.aggregation_bitfield,
        inclusion_slot=state.slot
    )
    if target_epoch == get_current_epoch(state):
        state.current_epoch_attestations.append(pending_attestation)
    else:
        state.previous_epoch_attestations.append(pending_attestation)
```

Run `process_proposer_attestation_rewards(state)`.

```python
def process_proposer_attestation_rewards(state: BeaconState) -> None:
    proposer_index = get_beacon_proposer_index(state)
    for pending_attestations in (state.previous_epoch_attestations, state.current_epoch_attestations):
        for index in get_unslashed_attesting_indices(state, pending_attestations):
            if get_earliest_attestation(state, pending_attestations, index).inclusion_slot == state.slot:
                base_reward = get_base_reward_from_total_balance(state, get_current_total_balance(state), index)
                increase_balance(state, proposer_index, base_reward // PROPOSER_REWARD_QUOTIENT)
```

##### Deposits

Verify that `len(block.body.deposits) == min(MAX_DEPOSITS, latest_eth1_data.deposit_count - state.deposit_index)`.

For each `deposit` in `block.body.deposits`, run the following function:

```python
def process_deposit(state: BeaconState, deposit: Deposit) -> None:
    """
    Process a deposit from Ethereum 1.0.
    Used to add a validator or top up an existing validator's
    balance by some ``deposit`` amount.

    Note that this function mutates ``state``.
    """
    # Deposits must be processed in order
    assert deposit.index == state.deposit_index

    # Verify the Merkle branch
    merkle_branch_is_valid = verify_merkle_branch(
        leaf=hash(serialize(deposit.data)),  # 48 + 32 + 8 + 96 = 184 bytes serialization
        proof=deposit.proof,
        depth=DEPOSIT_CONTRACT_TREE_DEPTH,
        index=deposit.index,
        root=state.latest_eth1_data.deposit_root,
    )
    assert merkle_branch_is_valid

    # Increment the next deposit index we are expecting. Note that this
    # needs to be done here because while the deposit contract will never
    # create an invalid Merkle branch, it may admit an invalid deposit
    # object, and we need to be able to skip over it
    state.deposit_index += 1

    validator_pubkeys = [v.pubkey for v in state.validator_registry]
    pubkey = deposit.data.pubkey
    amount = deposit.data.amount

    if pubkey not in validator_pubkeys:
        # Verify the proof of possession
        proof_is_valid = bls_verify(
            pubkey=pubkey,
            message_hash=signing_root(deposit.data),
            signature=deposit.data.proof_of_possession,
            domain=get_domain(
                state.fork,
                get_current_epoch(state),
                DOMAIN_DEPOSIT,
            )
        )
        if not proof_is_valid:
            return

        # Add new validator
        validator = Validator(
            pubkey=pubkey,
            withdrawal_credentials=deposit.data.withdrawal_credentials,
            activation_eligibility_epoch=FAR_FUTURE_EPOCH,
            activation_epoch=FAR_FUTURE_EPOCH,
            exit_epoch=FAR_FUTURE_EPOCH,
            withdrawable_epoch=FAR_FUTURE_EPOCH,
            slashed=False,
            high_balance=0
        )

        # Note: In phase 2 registry indices that have been withdrawn for a long time will be recycled.
        state.validator_registry.append(validator)
        state.balances.append(0)
        set_balance(state, len(state.validator_registry) - 1, amount)
    else:
        # Increase balance by deposit amount
        index = validator_pubkeys.index(pubkey)
        increase_balance(state, index, amount)
```

##### Voluntary exits

Verify that `len(block.body.voluntary_exits) <= MAX_VOLUNTARY_EXITS`.

For each `exit` in `block.body.voluntary_exits`, run the following function:

```python
def process_voluntary_exit(state: BeaconState, exit: VoluntaryExit) -> None:
    """
    Process ``VoluntaryExit`` operation.
    Note that this function mutates ``state``.
    """
    validator = state.validator_registry[exit.validator_index]
    # Verify the validator is active
    assert is_active_validator(validator, get_current_epoch(state))
    # Verify the validator has not yet exited
    assert validator.exit_epoch == FAR_FUTURE_EPOCH
    # Exits must specify an epoch when they become valid; they are not valid before then
    assert get_current_epoch(state) >= exit.epoch
    # Verify the validator has been active long enough
    assert get_current_epoch(state) - validator.activation_epoch >= PERSISTENT_COMMITTEE_PERIOD
    # Verify signature
    assert bls_verify(
        pubkey=validator.pubkey,
        message_hash=signing_root(exit),
        signature=exit.signature,
        domain=get_domain(state.fork, exit.epoch, DOMAIN_VOLUNTARY_EXIT)
    )
    # Initiate exit
    initiate_validator_exit(state, exit.validator_index)
```

##### Transfers

Note: Transfers are a temporary functionality for phases 0 and 1, to be removed in phase 2.

Verify that `len(block.body.transfers) <= MAX_TRANSFERS` and that all transfers are distinct.

For each `transfer` in `block.body.transfers`, run the following function:

```python
def process_transfer(state: BeaconState, transfer: Transfer) -> None:
    """
    Process ``Transfer`` operation.
    Note that this function mutates ``state``.
    """
    # Verify the amount and fee aren't individually too big (for anti-overflow purposes)
    assert get_balance(state, transfer.sender) >= max(transfer.amount, transfer.fee)
    # A transfer is valid in only one slot
    assert state.slot == transfer.slot
    # Only withdrawn or not-yet-deposited accounts can transfer
    assert (
        get_current_epoch(state) >= state.validator_registry[transfer.sender].withdrawable_epoch or
        state.validator_registry[transfer.sender].activation_epoch == FAR_FUTURE_EPOCH
    )
    # Verify that the pubkey is valid
    assert (
        state.validator_registry[transfer.sender].withdrawal_credentials ==
        BLS_WITHDRAWAL_PREFIX_BYTE + hash(transfer.pubkey)[1:]
    )
    # Verify that the signature is valid
    assert bls_verify(
        pubkey=transfer.pubkey,
        message_hash=signing_root(transfer),
        signature=transfer.signature,
        domain=get_domain(state.fork, slot_to_epoch(transfer.slot), DOMAIN_TRANSFER)
    )
    # Process the transfer
    decrease_balance(state, transfer.sender, transfer.amount + transfer.fee)
    increase_balance(state, transfer.recipient, transfer.amount)
    increase_balance(state, get_beacon_proposer_index(state), transfer.fee)
    # Verify balances are not dust
    assert not (0 < get_balance(state, transfer.sender) < MIN_DEPOSIT_AMOUNT)
    assert not (0 < get_balance(state, transfer.recipient) < MIN_DEPOSIT_AMOUNT)
```

#### State root verification

Verify the block's `state_root` by running the following function:

```python
def verify_block_state_root(state: BeaconState, block: BeaconBlock) -> None:
    assert block.state_root == hash_tree_root(state)
```<|MERGE_RESOLUTION|>--- conflicted
+++ resolved
@@ -1735,17 +1735,10 @@
 
 ```python
 def process_crosslinks(state: BeaconState) -> None:
-<<<<<<< HEAD
-    current_epoch = get_current_epoch(state)
-    previous_epoch = max(current_epoch - 1, GENESIS_EPOCH)
-    next_epoch = current_epoch + 1
-
     state.previous_crosslinks = [crosslink for crosslink in state.current_crosslinks]
 
-=======
     previous_epoch = get_previous_epoch(state)
     next_epoch = get_current_epoch(state) + 1
->>>>>>> e2e39d63
     for slot in range(get_epoch_start_slot(previous_epoch), get_epoch_start_slot(next_epoch)):
         for crosslink_committee, shard in get_crosslink_committees_at_slot(state, slot):
             winning_root, previous_crosslink_root, participants = get_winning_root_and_participants(state, slot, shard)
@@ -2131,13 +2124,9 @@
     Process ``Attestation`` operation.
     Note that this function mutates ``state``.
     """
-<<<<<<< HEAD
     data = attestation.data
-    assert max(GENESIS_SLOT, state.slot - SLOTS_PER_EPOCH) <= data.slot
-    assert data.slot <= state.slot - MIN_ATTESTATION_INCLUSION_DELAY
-=======
-    assert attestation.data.slot + MIN_ATTESTATION_INCLUSION_DELAY <= state.slot <= attestation.data.slot + SLOTS_PER_EPOCH
->>>>>>> e2e39d63
+    min_slot = state.slot - SLOTS_PER_EPOCH if get_current_epoch(state) > GENESIS_EPOCH else GENESIS_SLOT
+    assert min_slot <= data.slot <= state.slot - MIN_ATTESTATION_INCLUSION_DELAY
 
     # Check target epoch, source epoch, source root, and source crosslink
     target_epoch = slot_to_epoch(data.slot)
