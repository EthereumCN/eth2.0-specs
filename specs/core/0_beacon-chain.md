# Ethereum 2.0 Phase 0 -- The Beacon Chain

**Notice**: This document is a work-in-progress for researchers and implementers.

## Table of contents
<!-- TOC -->

- [Ethereum 2.0 Phase 0 -- The Beacon Chain](#ethereum-20-phase-0----the-beacon-chain)
    - [Table of contents](#table-of-contents)
    - [Introduction](#introduction)
    - [Notation](#notation)
    - [Terminology](#terminology)
    - [Custom types](#custom-types)
    - [Constants](#constants)
    - [Configuration](#configuration)
        - [Misc](#misc)
        - [Gwei values](#gwei-values)
        - [Initial values](#initial-values)
        - [Time parameters](#time-parameters)
        - [State list lengths](#state-list-lengths)
        - [Rewards and penalties](#rewards-and-penalties)
        - [Max operations per block](#max-operations-per-block)
        - [Signature domains](#signature-domains)
    - [Containers](#containers)
        - [Misc dependencies](#misc-dependencies)
            - [`Fork`](#fork)
            - [`Checkpoint`](#checkpoint)
            - [`Validator`](#validator)
            - [`Crosslink`](#crosslink)
            - [`AttestationData`](#attestationdata)
            - [`AttestationDataAndCustodyBit`](#attestationdataandcustodybit)
            - [`IndexedAttestation`](#indexedattestation)
            - [`PendingAttestation`](#pendingattestation)
            - [`Eth1Data`](#eth1data)
            - [`HistoricalBatch`](#historicalbatch)
            - [`DepositData`](#depositdata)
            - [`CompactCommittee`](#compactcommittee)
            - [`BeaconBlockHeader`](#beaconblockheader)
        - [Beacon operations](#beacon-operations)
            - [`ProposerSlashing`](#proposerslashing)
            - [`AttesterSlashing`](#attesterslashing)
            - [`Attestation`](#attestation)
            - [`Deposit`](#deposit)
            - [`VoluntaryExit`](#voluntaryexit)
            - [`Transfer`](#transfer)
        - [Beacon blocks](#beacon-blocks)
            - [`BeaconBlockBody`](#beaconblockbody)
            - [`BeaconBlock`](#beaconblock)
        - [Beacon state](#beacon-state)
            - [`BeaconState`](#beaconstate)
    - [Helper functions](#helper-functions)
        - [`xor`](#xor)
        - [`hash`](#hash)
        - [`hash_tree_root`](#hash_tree_root)
        - [`signing_root`](#signing_root)
        - [`bls_domain`](#bls_domain)
        - [`slot_to_epoch`](#slot_to_epoch)
        - [`get_previous_epoch`](#get_previous_epoch)
        - [`get_current_epoch`](#get_current_epoch)
        - [`get_epoch_start_slot`](#get_epoch_start_slot)
        - [`is_active_validator`](#is_active_validator)
        - [`is_slashable_validator`](#is_slashable_validator)
        - [`get_active_validator_indices`](#get_active_validator_indices)
        - [`increase_balance`](#increase_balance)
        - [`decrease_balance`](#decrease_balance)
        - [`get_epoch_committee_count`](#get_epoch_committee_count)
        - [`get_shard_delta`](#get_shard_delta)
        - [`get_epoch_start_shard`](#get_epoch_start_shard)
        - [`get_attestation_data_slot`](#get_attestation_data_slot)
        - [`get_block_root_at_slot`](#get_block_root_at_slot)
        - [`get_block_root`](#get_block_root)
        - [`get_randao_mix`](#get_randao_mix)
        - [`get_compact_committees_root`](#get_compact_committees_root)
        - [`generate_seed`](#generate_seed)
        - [`get_beacon_proposer_index`](#get_beacon_proposer_index)
        - [`verify_merkle_branch`](#verify_merkle_branch)
        - [`get_shuffled_index`](#get_shuffled_index)
        - [`compute_committee`](#compute_committee)
        - [`get_crosslink_committee`](#get_crosslink_committee)
        - [`get_attesting_indices`](#get_attesting_indices)
        - [`int_to_bytes`](#int_to_bytes)
        - [`bytes_to_int`](#bytes_to_int)
        - [`get_total_balance`](#get_total_balance)
        - [`get_domain`](#get_domain)
        - [`convert_to_indexed`](#convert_to_indexed)
        - [`validate_indexed_attestation`](#validate_indexed_attestation)
        - [`is_slashable_attestation_data`](#is_slashable_attestation_data)
        - [`integer_squareroot`](#integer_squareroot)
        - [`get_delayed_activation_exit_epoch`](#get_delayed_activation_exit_epoch)
        - [`get_churn_limit`](#get_churn_limit)
        - [`bls_verify`](#bls_verify)
        - [`bls_verify_multiple`](#bls_verify_multiple)
        - [`bls_aggregate_pubkeys`](#bls_aggregate_pubkeys)
        - [Routines for updating validator status](#routines-for-updating-validator-status)
            - [`initiate_validator_exit`](#initiate_validator_exit)
            - [`slash_validator`](#slash_validator)
    - [Genesis](#genesis)
        - [Genesis trigger](#genesis-trigger)
        - [Genesis state](#genesis-state)
        - [Genesis block](#genesis-block)
    - [Beacon chain state transition function](#beacon-chain-state-transition-function)
        - [Epoch processing](#epoch-processing)
            - [Helper functions](#helper-functions-1)
            - [Justification and finalization](#justification-and-finalization)
            - [Crosslinks](#crosslinks)
            - [Rewards and penalties](#rewards-and-penalties-1)
            - [Registry updates](#registry-updates)
            - [Slashings](#slashings)
            - [Final updates](#final-updates)
        - [Block processing](#block-processing)
            - [Block header](#block-header)
            - [RANDAO](#randao)
            - [Eth1 data](#eth1-data)
            - [Operations](#operations)
                - [Proposer slashings](#proposer-slashings)
                - [Attester slashings](#attester-slashings)
                - [Attestations](#attestations)
                - [Deposits](#deposits)
                - [Voluntary exits](#voluntary-exits)
                - [Transfers](#transfers)

<!-- /TOC -->

## Introduction

This document represents the specification for Phase 0 of Ethereum 2.0 -- The Beacon Chain.

At the core of Ethereum 2.0 is a system chain called the "beacon chain". The beacon chain stores and manages the registry of [validators](#dfn-validator). In the initial deployment phases of Ethereum 2.0, the only mechanism to become a [validator](#dfn-validator) is to make a one-way ETH transaction to a deposit contract on Ethereum 1.0. Activation as a [validator](#dfn-validator) happens when Ethereum 1.0 deposit receipts are processed by the beacon chain, the activation balance is reached, and a queuing process is completed. Exit is either voluntary or done forcibly as a penalty for misbehavior.

The primary source of load on the beacon chain is "attestations". Attestations are simultaneously availability votes for a shard block and proof-of-stake votes for a beacon block. A sufficient number of attestations for the same shard block create a "crosslink", confirming the shard segment up to that shard block into the beacon chain. Crosslinks also serve as infrastructure for asynchronous cross-shard communication.

## Notation

Code snippets appearing in `this style` are to be interpreted as Python code.

## Terminology

* **Validator**<a id="dfn-validator"></a>—a registered participant in the beacon chain. You can become one by sending ether into the Ethereum 1.0 deposit contract.
* **Active validator**<a id="dfn-active-validator"></a>—an active participant in the Ethereum 2.0 consensus invited to, among other things, propose and attest to blocks and vote for crosslinks.
* **Committee**—a (pseudo-) randomly sampled subset of [active validators](#dfn-active-validator). When a committee is referred to collectively, as in "this committee attests to X", this is assumed to mean "some subset of that committee that contains enough [validators](#dfn-validator) that the protocol recognizes it as representing the committee".
* **Proposer**—the [validator](#dfn-validator) that creates a beacon chain block.
* **Attester**—a [validator](#dfn-validator) that is part of a committee that needs to sign off on a beacon chain block while simultaneously creating a link (crosslink) to a recent shard block on a particular shard chain.
* **Beacon chain**—the central proof-of-stake chain that is the base of the sharding system.
* **Shard chain**—one of the chains on which user transactions take place and account data is stored.
* **Block root**—a 32-byte Merkle root of a beacon chain block or shard chain block. Previously called "block hash".
* **Crosslink**—a set of signatures from a committee attesting to a block in a shard chain that can be included into the beacon chain. Crosslinks are the main means by which the beacon chain "learns about" the updated state of shard chains.
* **Slot**—a period during which one proposer has the ability to create a beacon chain block and some attesters have the ability to make attestations.
* **Epoch**—an aligned span of slots during which all [validators](#dfn-validator) get exactly one chance to make an attestation.
* **Finalized**, **justified**—see the [Casper FFG paper](https://arxiv.org/abs/1710.09437).
* **Withdrawal period**—the number of slots between a [validator](#dfn-validator) exit and the [validator](#dfn-validator) balance being withdrawable.
* **Genesis time**—the Unix time of the genesis beacon chain block at slot 0.

## Custom types

We define the following Python custom types for type hinting and readability:

| Name | SSZ equivalent | Description |
| - | - | - |
| `Slot` | `uint64` | a slot number |
| `Epoch` | `uint64` | an epoch number |
| `Shard` | `uint64` | a shard number |
| `ValidatorIndex` | `uint64` | a validator registry index |
| `Gwei` | `uint64` | an amount in Gwei |
| `Version` | `Bytes4` | a fork version number |
| `Hash` | `Bytes32` | a hashed result |
| `BLSPubkey` | `Bytes48` | a BLS12-381 public key |
| `BLSSignature` | `Bytes96` | a BLS12-381 signature |

## Constants

The following values are (non-configurable) constants used throughout the specification.

| Name | Value |
| - | - |
| `FAR_FUTURE_EPOCH` | `Epoch(2**64 - 1)` |
| `ZERO_HASH` | `Hash(b'\x00' * 32)` |
| `BASE_REWARDS_PER_EPOCH` | `5` |
| `DEPOSIT_CONTRACT_TREE_DEPTH` | `2**5` (= 32) |

## Configuration

*Note*: The default mainnet configuration values are included here for spec-design purposes. The different configurations for mainnet, testnets, and YAML-based testing can be found in the [`configs/constant_presets`](../../configs/constant_presets) directory. These configurations are updated for releases and may be out of sync during `dev` changes.

### Misc

| Name | Value |
| - | - |
| `SHARD_COUNT` | `2**10` (= 1,024) |
| `TARGET_COMMITTEE_SIZE` | `2**7` (= 128) |
| `MAX_VALIDATORS_PER_COMMITTEE` | `2**12` (= 4,096) |
| `MIN_PER_EPOCH_CHURN_LIMIT` | `2**2` (= 4) |
| `CHURN_LIMIT_QUOTIENT` | `2**16` (= 65,536) |
| `SHUFFLE_ROUND_COUNT` | `90` |
| `JUSTIFICATION_BITS_LENGTH` | `4` |

* For the safety of crosslinks, `TARGET_COMMITTEE_SIZE` exceeds [the recommended minimum committee size of 111](https://vitalik.ca/files/Ithaca201807_Sharding.pdf); with sufficient active validators (at least `SLOTS_PER_EPOCH * TARGET_COMMITTEE_SIZE`), the shuffling algorithm ensures committee sizes of at least `TARGET_COMMITTEE_SIZE`. (Unbiasable randomness with a Verifiable Delay Function (VDF) will improve committee robustness and lower the safe minimum committee size.)

### Gwei values

| Name | Value |
| - | - |
| `MIN_DEPOSIT_AMOUNT` | `Gwei(2**0 * 10**9)` (= 1,000,000,000) |
| `MAX_EFFECTIVE_BALANCE` | `Gwei(2**5 * 10**9)` (= 32,000,000,000) |
| `EJECTION_BALANCE` | `Gwei(2**4 * 10**9)` (= 16,000,000,000) |
| `EFFECTIVE_BALANCE_INCREMENT` | `Gwei(2**0 * 10**9)` (= 1,000,000,000) |

### Initial values

| Name | Value |
| - | - |
| `GENESIS_SLOT` | `Slot(0)` |
| `GENESIS_EPOCH` | `Epoch(0)` |
| `BLS_WITHDRAWAL_PREFIX` | `0` |

### Time parameters

| Name | Value | Unit | Duration |
| - | - | :-: | :-: |
| `MIN_ATTESTATION_INCLUSION_DELAY` | `2**0` (= 1) | slots | 6 seconds |
| `SLOTS_PER_EPOCH` | `2**6` (= 64) | slots | 6.4 minutes |
| `MIN_SEED_LOOKAHEAD` | `2**0` (= 1) | epochs | 6.4 minutes |
| `ACTIVATION_EXIT_DELAY` | `2**2` (= 4) | epochs | 25.6 minutes |
| `SLOTS_PER_ETH1_VOTING_PERIOD` | `2**10` (= 1,024) | slots | ~1.7 hours |
| `SLOTS_PER_HISTORICAL_ROOT` | `2**13` (= 8,192) | slots | ~13 hours |
| `MIN_VALIDATOR_WITHDRAWABILITY_DELAY` | `2**8` (= 256) | epochs | ~27 hours |
| `PERSISTENT_COMMITTEE_PERIOD` | `2**11` (= 2,048)  | epochs | 9 days  |
| `MAX_EPOCHS_PER_CROSSLINK` | `2**6` (= 64) | epochs | ~7 hours |
| `MIN_EPOCHS_TO_INACTIVITY_PENALTY` | `2**2` (= 4) | epochs | 25.6 minutes |

* `MAX_EPOCHS_PER_CROSSLINK` should be a small constant times `SHARD_COUNT // SLOTS_PER_EPOCH`.

### State list lengths

| Name | Value | Unit | Duration |
| - | - | :-: | :-: |
| `EPOCHS_PER_HISTORICAL_VECTOR` | `2**16` (= 65,536) | epochs | ~0.8 years |
| `EPOCHS_PER_SLASHINGS_VECTOR` | `2**13` (= 8,192) | epochs | ~36 days |
| `HISTORICAL_ROOTS_LIMIT` | `2**24` (= 16,777,216) | historical roots | ~26,131 years |
| `VALIDATOR_REGISTRY_LIMIT` | `2**40` (= 1,099,511,627,776) | validator spots | |

### Rewards and penalties

| Name | Value |
| - | - |
| `BASE_REWARD_FACTOR` | `2**6` (= 64) |
| `WHISTLEBLOWER_REWARD_QUOTIENT` | `2**9` (= 512) |
| `PROPOSER_REWARD_QUOTIENT` | `2**3` (= 8) |
| `INACTIVITY_PENALTY_QUOTIENT` | `2**25` (= 33,554,432) |
| `MIN_SLASHING_PENALTY_QUOTIENT` | `2**5` (= 32) |

* The `INACTIVITY_PENALTY_QUOTIENT` equals `INVERSE_SQRT_E_DROP_TIME**2` where `INVERSE_SQRT_E_DROP_TIME := 2**12 epochs` (about 18 days) is the time it takes the inactivity penalty to reduce the balance of non-participating [validators](#dfn-validator) to about `1/sqrt(e) ~= 60.6%`. Indeed, the balance retained by offline [validators](#dfn-validator) after `n` epochs is about `(1 - 1/INACTIVITY_PENALTY_QUOTIENT)**(n**2/2)`; so after `INVERSE_SQRT_E_DROP_TIME` epochs, it is roughly `(1 - 1/INACTIVITY_PENALTY_QUOTIENT)**(INACTIVITY_PENALTY_QUOTIENT/2) ~= 1/sqrt(e)`.

### Max operations per block

| Name | Value |
| - | - |
| `MAX_PROPOSER_SLASHINGS` | `2**4` (= 16) |
| `MAX_ATTESTER_SLASHINGS` | `2**0` (= 1) |
| `MAX_ATTESTATIONS` | `2**7` (= 128) |
| `MAX_DEPOSITS` | `2**4` (= 16) |
| `MAX_VOLUNTARY_EXITS` | `2**4` (= 16) |
| `MAX_TRANSFERS` | `0` |

### Signature domains

| Name | Value |
| - | - |
| `DOMAIN_BEACON_PROPOSER` | `0` |
| `DOMAIN_RANDAO` | `1` |
| `DOMAIN_ATTESTATION` | `2` |
| `DOMAIN_DEPOSIT` | `3` |
| `DOMAIN_VOLUNTARY_EXIT` | `4` |
| `DOMAIN_TRANSFER` | `5` |

## Containers

The following types are [SimpleSerialize (SSZ)](../simple-serialize.md) containers.

*Note*: The definitions are ordered topologically to facilitate execution of the spec.

*Note*: Fields missing in container instantiations default to their zero value.

### Misc dependencies

#### `Fork`

```python
class Fork(Container):
    previous_version: Version
    current_version: Version
    epoch: Epoch  # Epoch of latest fork
```

#### `Checkpoint`

```python
class Checkpoint(Container):
    epoch: Epoch
    root: Hash
```

#### `Validator`

```python
class Validator(Container):
    pubkey: BLSPubkey
    withdrawal_credentials: Hash  # Commitment to pubkey for withdrawals and transfers
    effective_balance: Gwei  # Balance at stake
    slashed: boolean
    # Status epochs
    activation_eligibility_epoch: Epoch  # When criteria for activation were met
    activation_epoch: Epoch
    exit_epoch: Epoch
    withdrawable_epoch: Epoch  # When validator can withdraw or transfer funds
```

#### `Crosslink`

```python
class Crosslink(Container):
    shard: Shard
    parent_root: Hash
    # Crosslinking data
    start_epoch: Epoch
    end_epoch: Epoch
    data_root: Hash
```

#### `AttestationData`

```python
class AttestationData(Container):
    # LMD GHOST vote
    beacon_block_root: Hash
    # FFG vote
    source: Checkpoint
    target: Checkpoint
    # Crosslink vote
    crosslink: Crosslink
```

#### `AttestationDataAndCustodyBit`

```python
class AttestationDataAndCustodyBit(Container):
    data: AttestationData
    custody_bit: bit  # Challengeable bit (SSZ-bool, 1 byte) for the custody of crosslink data
```

#### `IndexedAttestation`

```python
class IndexedAttestation(Container):
    custody_bit_0_indices: List[ValidatorIndex, MAX_VALIDATORS_PER_COMMITTEE]  # Indices with custody bit equal to 0
    custody_bit_1_indices: List[ValidatorIndex, MAX_VALIDATORS_PER_COMMITTEE]  # Indices with custody bit equal to 1
    data: AttestationData
    signature: BLSSignature
```

#### `PendingAttestation`

```python
class PendingAttestation(Container):
<<<<<<< HEAD
    aggregation_bitfield: Bytes[MAX_VALIDATORS_PER_COMMITTEE // 8]
=======
    aggregation_bits: Bitlist[MAX_INDICES_PER_ATTESTATION]
>>>>>>> b21c9cc7
    data: AttestationData
    inclusion_delay: Slot
    proposer_index: ValidatorIndex
```

#### `Eth1Data`

```python
class Eth1Data(Container):
    deposit_root: Hash
    deposit_count: uint64
    block_hash: Hash
```

#### `HistoricalBatch`

```python
class HistoricalBatch(Container):
    block_roots: Vector[Hash, SLOTS_PER_HISTORICAL_ROOT]
    state_roots: Vector[Hash, SLOTS_PER_HISTORICAL_ROOT]
```

#### `DepositData`

```python
class DepositData(Container):
    pubkey: BLSPubkey
    withdrawal_credentials: Hash
    amount: Gwei
    signature: BLSSignature
```

#### `CompactCommittee`

```python
class CompactCommittee(Container):
    pubkeys: List[Bytes48, MAX_VALIDATORS_PER_COMMITTEE]
    compact_validators: List[uint64, MAX_VALIDATORS_PER_COMMITTEE]
```

#### `BeaconBlockHeader`

```python
class BeaconBlockHeader(Container):
    slot: Slot
    parent_root: Hash
    state_root: Hash
    body_root: Hash
    signature: BLSSignature
```

### Beacon operations

#### `ProposerSlashing`

```python
class ProposerSlashing(Container):
    proposer_index: ValidatorIndex
    header_1: BeaconBlockHeader
    header_2: BeaconBlockHeader
```

#### `AttesterSlashing`

```python
class AttesterSlashing(Container):
    attestation_1: IndexedAttestation
    attestation_2: IndexedAttestation
```

#### `Attestation`

```python
class Attestation(Container):
<<<<<<< HEAD
    aggregation_bitfield: Bytes[MAX_VALIDATORS_PER_COMMITTEE // 8]
    data: AttestationData
    custody_bitfield: Bytes[MAX_VALIDATORS_PER_COMMITTEE // 8]
=======
    aggregation_bits: Bitlist[MAX_INDICES_PER_ATTESTATION]
    data: AttestationData
    custody_bits: Bitlist[MAX_INDICES_PER_ATTESTATION]
>>>>>>> b21c9cc7
    signature: BLSSignature
```

#### `Deposit`

```python
class Deposit(Container):
    proof: Vector[Hash, DEPOSIT_CONTRACT_TREE_DEPTH]  # Merkle path to deposit root
    data: DepositData
```

#### `VoluntaryExit`

```python
class VoluntaryExit(Container):
    epoch: Epoch  # Earliest epoch when voluntary exit can be processed
    validator_index: ValidatorIndex
    signature: BLSSignature
```

#### `Transfer`

```python
class Transfer(Container):
    sender: ValidatorIndex
    recipient: ValidatorIndex
    amount: Gwei
    fee: Gwei
    slot: Slot  # Slot at which transfer must be processed
    pubkey: BLSPubkey  # Withdrawal pubkey
    signature: BLSSignature  # Signature checked against withdrawal pubkey
```

### Beacon blocks

#### `BeaconBlockBody`

```python
class BeaconBlockBody(Container):
    randao_reveal: BLSSignature
    eth1_data: Eth1Data  # Eth1 data vote
    graffiti: Bytes32  # Arbitrary data
    # Operations
    proposer_slashings: List[ProposerSlashing, MAX_PROPOSER_SLASHINGS]
    attester_slashings: List[AttesterSlashing, MAX_ATTESTER_SLASHINGS]
    attestations: List[Attestation, MAX_ATTESTATIONS]
    deposits: List[Deposit, MAX_DEPOSITS]
    voluntary_exits: List[VoluntaryExit, MAX_VOLUNTARY_EXITS]
    transfers: List[Transfer, MAX_TRANSFERS]
```

#### `BeaconBlock`

```python
class BeaconBlock(Container):
    slot: Slot
    parent_root: Hash
    state_root: Hash
    body: BeaconBlockBody
    signature: BLSSignature
```

### Beacon state

#### `BeaconState`

```python
class BeaconState(Container):
    # Versioning
    genesis_time: uint64
    slot: Slot
    fork: Fork
    # History
    latest_block_header: BeaconBlockHeader
    block_roots: Vector[Hash, SLOTS_PER_HISTORICAL_ROOT]
    state_roots: Vector[Hash, SLOTS_PER_HISTORICAL_ROOT]
    historical_roots: List[Hash, HISTORICAL_ROOTS_LIMIT]
    # Eth1
    eth1_data: Eth1Data
    eth1_data_votes: List[Eth1Data, SLOTS_PER_ETH1_VOTING_PERIOD]
    eth1_deposit_index: uint64
    # Registry
    validators: List[Validator, VALIDATOR_REGISTRY_LIMIT]
    balances: List[Gwei, VALIDATOR_REGISTRY_LIMIT]
    # Shuffling
    start_shard: Shard
    randao_mixes: Vector[Hash, EPOCHS_PER_HISTORICAL_VECTOR]
    compact_committees_roots: Vector[Hash, EPOCHS_PER_HISTORICAL_VECTOR]  # Committee digests for light clients
    # Slashings
    slashings: Vector[Gwei, EPOCHS_PER_SLASHINGS_VECTOR]  # Per-epoch sums of slashed effective balances
    # Attestations
    previous_epoch_attestations: List[PendingAttestation, MAX_ATTESTATIONS * SLOTS_PER_EPOCH]
    current_epoch_attestations: List[PendingAttestation, MAX_ATTESTATIONS * SLOTS_PER_EPOCH]
    # Crosslinks
    previous_crosslinks: Vector[Crosslink, SHARD_COUNT]  # Previous epoch snapshot
    current_crosslinks: Vector[Crosslink, SHARD_COUNT]
    # Finality
    justification_bits: Bitvector[JUSTIFICATION_BITS_LENGTH]  # Bit set for every recent justified epoch
    previous_justified_checkpoint: Checkpoint  # Previous epoch snapshot
    current_justified_checkpoint: Checkpoint
    finalized_checkpoint: Checkpoint
```

## Helper functions

*Note*: The definitions below are for specification purposes and are not necessarily optimal implementations.

### `xor`

```python
def xor(bytes1: Bytes32, bytes2: Bytes32) -> Bytes32:
    return Bytes32(a ^ b for a, b in zip(bytes1, bytes2))
```

### `hash`

The `hash` function is SHA256.

*Note*: We aim to migrate to a S[T/N]ARK-friendly hash function in a future Ethereum 2.0 deployment phase.

### `hash_tree_root`

`def hash_tree_root(object: SSZSerializable) -> Hash` is a function for hashing objects into a single root by utilizing a hash tree structure, as defined in the [SimpleSerialize spec](../simple-serialize.md#merkleization).

### `signing_root`

`def signing_root(object: Container) -> Hash` is a function for computing signing messages, as defined in the [SimpleSerialize spec](../simple-serialize.md#self-signed-containers).

### `bls_domain`

```python
def bls_domain(domain_type: int, fork_version: bytes=b'\x00\x00\x00\x00') -> int:
    """
    Return the bls domain given by the ``domain_type`` and optional 4 byte ``fork_version`` (defaults to zero).
    """
    return bytes_to_int(int_to_bytes(domain_type, length=4) + fork_version)
```

### `slot_to_epoch`

```python
def slot_to_epoch(slot: Slot) -> Epoch:
    """
    Return the epoch number of the given ``slot``.
    """
    return Epoch(slot // SLOTS_PER_EPOCH)
```

### `get_previous_epoch`

```python
def get_previous_epoch(state: BeaconState) -> Epoch:
    """`
    Return the previous epoch of the given ``state``.
    Return the current epoch if it's genesis epoch.
    """
    current_epoch = get_current_epoch(state)
    return GENESIS_EPOCH if current_epoch == GENESIS_EPOCH else Epoch(current_epoch - 1)
```

### `get_current_epoch`

```python
def get_current_epoch(state: BeaconState) -> Epoch:
    """
    Return the current epoch of the given ``state``.
    """
    return slot_to_epoch(state.slot)
```

### `get_epoch_start_slot`

```python
def get_epoch_start_slot(epoch: Epoch) -> Slot:
    """
    Return the starting slot of the given ``epoch``.
    """
    return Slot(epoch * SLOTS_PER_EPOCH)
```

### `is_active_validator`

```python
def is_active_validator(validator: Validator, epoch: Epoch) -> bool:
    """
    Check if ``validator`` is active.
    """
    return validator.activation_epoch <= epoch < validator.exit_epoch
```

### `is_slashable_validator`

```python
def is_slashable_validator(validator: Validator, epoch: Epoch) -> bool:
    """
    Check if ``validator`` is slashable.
    """
    return (not validator.slashed) and (validator.activation_epoch <= epoch < validator.withdrawable_epoch)
```

### `get_active_validator_indices`

```python
def get_active_validator_indices(state: BeaconState, epoch: Epoch) -> Sequence[ValidatorIndex]:
    """
    Get active validator indices at ``epoch``.
    """
    return [ValidatorIndex(i) for i, v in enumerate(state.validators) if is_active_validator(v, epoch)]
```

### `increase_balance`

```python
def increase_balance(state: BeaconState, index: ValidatorIndex, delta: Gwei) -> None:
    """
    Increase validator balance by ``delta``.
    """
    state.balances[index] += delta
```

### `decrease_balance`

```python
def decrease_balance(state: BeaconState, index: ValidatorIndex, delta: Gwei) -> None:
    """
    Decrease validator balance by ``delta`` with underflow protection.
    """
    state.balances[index] = 0 if delta > state.balances[index] else state.balances[index] - delta
```

### `get_epoch_committee_count`

```python
def get_epoch_committee_count(state: BeaconState, epoch: Epoch) -> int:
    """
    Return the number of committees at ``epoch``.
    """
    active_validator_indices = get_active_validator_indices(state, epoch)
    return max(
        1,
        min(
            SHARD_COUNT // SLOTS_PER_EPOCH,
            len(active_validator_indices) // SLOTS_PER_EPOCH // TARGET_COMMITTEE_SIZE,
        )
    ) * SLOTS_PER_EPOCH
```

### `get_shard_delta`

```python
def get_shard_delta(state: BeaconState, epoch: Epoch) -> int:
    """
    Return the number of shards to increment ``state.start_shard`` during ``epoch``.
    """
    return min(get_epoch_committee_count(state, epoch), SHARD_COUNT - SHARD_COUNT // SLOTS_PER_EPOCH)
```

### `get_epoch_start_shard`

```python
def get_epoch_start_shard(state: BeaconState, epoch: Epoch) -> Shard:
    """
    Return the start shard of the 0th committee in an epoch.
    """
    assert epoch <= get_current_epoch(state) + 1
    check_epoch = Epoch(get_current_epoch(state) + 1)
    shard = Shard((state.start_shard + get_shard_delta(state, get_current_epoch(state))) % SHARD_COUNT)
    while check_epoch > epoch:
        check_epoch -= Epoch(1)
        shard = Shard((shard + SHARD_COUNT - get_shard_delta(state, check_epoch)) % SHARD_COUNT)
    return shard
```

### `get_attestation_data_slot`

```python
def get_attestation_data_slot(state: BeaconState, data: AttestationData) -> Slot:
    committee_count = get_epoch_committee_count(state, data.target.epoch)
    offset = (data.crosslink.shard + SHARD_COUNT - get_epoch_start_shard(state, data.target.epoch)) % SHARD_COUNT
    return Slot(get_epoch_start_slot(data.target.epoch) + offset // (committee_count // SLOTS_PER_EPOCH))
```

### `get_block_root_at_slot`

```python
def get_block_root_at_slot(state: BeaconState,
                           slot: Slot) -> Hash:
    """
    Return the block root at a recent ``slot``.
    """
    assert slot < state.slot <= slot + SLOTS_PER_HISTORICAL_ROOT
    return state.block_roots[slot % SLOTS_PER_HISTORICAL_ROOT]
```

### `get_block_root`

```python
def get_block_root(state: BeaconState,
                   epoch: Epoch) -> Hash:
    """
    Return the block root at a recent ``epoch``.
    """
    return get_block_root_at_slot(state, get_epoch_start_slot(epoch))
```

### `get_randao_mix`

```python
def get_randao_mix(state: BeaconState,
                   epoch: Epoch) -> Hash:
    """
    Return the randao mix at a recent ``epoch``.
    ``epoch`` expected to be between (current_epoch - EPOCHS_PER_HISTORICAL_VECTOR, current_epoch].
    """
    return state.randao_mixes[epoch % EPOCHS_PER_HISTORICAL_VECTOR]
```

### `get_compact_committees_root`

```python
def get_compact_committees_root(state: BeaconState, epoch: Epoch) -> Hash:
    """
    Return the compact committee root for the current epoch.
    """
    committees = [CompactCommittee() for _ in range(SHARD_COUNT)]
    start_shard = get_epoch_start_shard(state, epoch)
    for committee_number in range(get_epoch_committee_count(state, epoch)):
        shard = Shard((start_shard + committee_number) % SHARD_COUNT)
        for index in get_crosslink_committee(state, epoch, shard):
            validator = state.validators[index]
            committees[shard].pubkeys.append(validator.pubkey)
            compact_balance = validator.effective_balance // EFFECTIVE_BALANCE_INCREMENT
            # `index` (top 6 bytes) + `slashed` (16th bit) + `compact_balance` (bottom 15 bits)
            compact_validator = uint64((index << 16) + (validator.slashed << 15) + compact_balance)
            committees[shard].compact_validators.append(compact_validator)
    return hash_tree_root(Vector[CompactCommittee, SHARD_COUNT](committees))
```

### `generate_seed`

```python
def generate_seed(state: BeaconState,
                  epoch: Epoch) -> Hash:
    """
    Generate a seed for the given ``epoch``.
    """
    return hash(
        get_randao_mix(state, Epoch(epoch + EPOCHS_PER_HISTORICAL_VECTOR - MIN_SEED_LOOKAHEAD)) +
        hash_tree_root(List[ValidatorIndex, VALIDATOR_REGISTRY_LIMIT](get_active_validator_indices(state, epoch))) +
        int_to_bytes(epoch, length=32)
    )
```

### `get_beacon_proposer_index`

```python
def get_beacon_proposer_index(state: BeaconState) -> ValidatorIndex:
    """
    Return the current beacon proposer index.
    """
    epoch = get_current_epoch(state)
    committees_per_slot = get_epoch_committee_count(state, epoch) // SLOTS_PER_EPOCH
    offset = committees_per_slot * (state.slot % SLOTS_PER_EPOCH)
    shard = Shard((get_epoch_start_shard(state, epoch) + offset) % SHARD_COUNT)
    first_committee = get_crosslink_committee(state, epoch, shard)
    MAX_RANDOM_BYTE = 2**8 - 1
    seed = generate_seed(state, epoch)
    i = 0
    while True:
        candidate_index = first_committee[(epoch + i) % len(first_committee)]
        random_byte = hash(seed + int_to_bytes(i // 32, length=8))[i % 32]
        effective_balance = state.validators[candidate_index].effective_balance
        if effective_balance * MAX_RANDOM_BYTE >= MAX_EFFECTIVE_BALANCE * random_byte:
            return ValidatorIndex(candidate_index)
        i += 1
```

### `verify_merkle_branch`

```python
def verify_merkle_branch(leaf: Hash, proof: Sequence[Hash], depth: int, index: int, root: Hash) -> bool:
    """
    Verify that the given ``leaf`` is on the merkle branch ``proof``
    starting with the given ``root``.
    """
    value = leaf
    for i in range(depth):
        if index // (2**i) % 2:
            value = hash(proof[i] + value)
        else:
            value = hash(value + proof[i])
    return value == root
```

### `get_shuffled_index`

```python
def get_shuffled_index(index: ValidatorIndex, index_count: int, seed: Hash) -> ValidatorIndex:
    """
    Return the shuffled validator index corresponding to ``seed`` (and ``index_count``).
    """
    assert index < index_count
    assert index_count <= 2**40

    # Swap or not (https://link.springer.com/content/pdf/10.1007%2F978-3-642-32009-5_1.pdf)
    # See the 'generalized domain' algorithm on page 3
    for current_round in range(SHUFFLE_ROUND_COUNT):
        pivot = bytes_to_int(hash(seed + int_to_bytes(current_round, length=1))[0:8]) % index_count
        flip = ValidatorIndex((pivot + index_count - index) % index_count)
        position = max(index, flip)
        source = hash(
            seed + int_to_bytes(current_round, length=1) +
            int_to_bytes(position // 256, length=4)
        )
        byte = source[(position % 256) // 8]
        bit = (byte >> (position % 8)) % 2
        index = flip if bit else index

    return ValidatorIndex(index)
```

### `compute_committee`

```python
def compute_committee(indices: Sequence[ValidatorIndex],
                      seed: Hash, index: int, count: int) -> Sequence[ValidatorIndex]:
    start = (len(indices) * index) // count
    end = (len(indices) * (index + 1)) // count
    return [indices[get_shuffled_index(ValidatorIndex(i), len(indices), seed)] for i in range(start, end)]
```

### `get_crosslink_committee`

```python
def get_crosslink_committee(state: BeaconState, epoch: Epoch, shard: Shard) -> Sequence[ValidatorIndex]:
    return compute_committee(
        indices=get_active_validator_indices(state, epoch),
        seed=generate_seed(state, epoch),
        index=(shard + SHARD_COUNT - get_epoch_start_shard(state, epoch)) % SHARD_COUNT,
        count=get_epoch_committee_count(state, epoch),
    )
```

### `get_attesting_indices`

```python
def get_attesting_indices(state: BeaconState,
                          data: AttestationData,
                          bits: Bitlist[MAX_INDICES_PER_ATTESTATION]) -> Set[ValidatorIndex]:
    """
    Return the set of attesting indices corresponding to ``data`` and ``bitfield``.
    """
    committee = get_crosslink_committee(state, data.target.epoch, data.crosslink.shard)
    return set(index for i, index in enumerate(committee) if bits[i])
```

### `int_to_bytes`

```python
def int_to_bytes(integer: int, length: int) -> bytes:
    return integer.to_bytes(length, 'little')
```

### `bytes_to_int`

```python
def bytes_to_int(data: bytes) -> int:
    return int.from_bytes(data, 'little')
```

### `get_total_balance`

```python
def get_total_balance(state: BeaconState, indices: Set[ValidatorIndex]) -> Gwei:
    """
    Return the combined effective balance of the ``indices``. (1 Gwei minimum to avoid divisions by zero.)
    """
    return Gwei(max(sum([state.validators[index].effective_balance for index in indices]), 1))
```

### `get_domain`

```python
def get_domain(state: BeaconState,
               domain_type: int,
               message_epoch: Epoch=None) -> int:
    """
    Return the signature domain (fork version concatenated with domain type) of a message.
    """
    epoch = get_current_epoch(state) if message_epoch is None else message_epoch
    fork_version = state.fork.previous_version if epoch < state.fork.epoch else state.fork.current_version
    return bls_domain(domain_type, fork_version)
```

### `convert_to_indexed`

```python
def convert_to_indexed(state: BeaconState, attestation: Attestation) -> IndexedAttestation:
    """
    Convert ``attestation`` to (almost) indexed-verifiable form.
    """
    attesting_indices = get_attesting_indices(state, attestation.data, attestation.aggregation_bits)
    custody_bit_1_indices = get_attesting_indices(state, attestation.data, attestation.custody_bits)
    assert custody_bit_1_indices.issubset(attesting_indices)
    custody_bit_0_indices = attesting_indices.difference(custody_bit_1_indices)

    return IndexedAttestation(
        custody_bit_0_indices=sorted(custody_bit_0_indices),
        custody_bit_1_indices=sorted(custody_bit_1_indices),
        data=attestation.data,
        signature=attestation.signature,
    )
```

### `validate_indexed_attestation`

```python
def validate_indexed_attestation(state: BeaconState, indexed_attestation: IndexedAttestation) -> None:
    """
    Verify validity of ``indexed_attestation``.
    """
    bit_0_indices = indexed_attestation.custody_bit_0_indices
    bit_1_indices = indexed_attestation.custody_bit_1_indices

    # Verify no index has custody bit equal to 1 [to be removed in phase 1]
    assert len(bit_1_indices) == 0
    # Verify max number of indices
    assert len(bit_0_indices) + len(bit_1_indices) <= MAX_VALIDATORS_PER_COMMITTEE
    # Verify index sets are disjoint
    assert len(set(bit_0_indices).intersection(bit_1_indices)) == 0
    # Verify indices are sorted
    assert bit_0_indices == sorted(bit_0_indices) and bit_1_indices == sorted(bit_1_indices)
    # Verify aggregate signature
    assert bls_verify_multiple(
        pubkeys=[
            bls_aggregate_pubkeys([state.validators[i].pubkey for i in bit_0_indices]),
            bls_aggregate_pubkeys([state.validators[i].pubkey for i in bit_1_indices]),
        ],
        message_hashes=[
            hash_tree_root(AttestationDataAndCustodyBit(data=indexed_attestation.data, custody_bit=0b0)),
            hash_tree_root(AttestationDataAndCustodyBit(data=indexed_attestation.data, custody_bit=0b1)),
        ],
        signature=indexed_attestation.signature,
        domain=get_domain(state, DOMAIN_ATTESTATION, indexed_attestation.data.target.epoch),
    )
```

### `is_slashable_attestation_data`

```python
def is_slashable_attestation_data(data_1: AttestationData, data_2: AttestationData) -> bool:
    """
    Check if ``data_1`` and ``data_2`` are slashable according to Casper FFG rules.
    """
    return (
        # Double vote
        (data_1 != data_2 and data_1.target.epoch == data_2.target.epoch) or
        # Surround vote
        (data_1.source.epoch < data_2.source.epoch and data_2.target.epoch < data_1.target.epoch)
    )
```

### `integer_squareroot`

```python
def integer_squareroot(n: int) -> int:
    """
    The largest integer ``x`` such that ``x**2`` is less than or equal to ``n``.
    """
    assert n >= 0
    x = n
    y = (x + 1) // 2
    while y < x:
        x = y
        y = (x + n // x) // 2
    return x
```

### `get_delayed_activation_exit_epoch`

```python
def get_delayed_activation_exit_epoch(epoch: Epoch) -> Epoch:
    """
    Return the epoch at which an activation or exit triggered in ``epoch`` takes effect.
    """
    return Epoch(epoch + 1 + ACTIVATION_EXIT_DELAY)
```

### `get_churn_limit`

```python
def get_churn_limit(state: BeaconState) -> int:
    """
    Return the churn limit based on the active validator count.
    """
    return max(
        MIN_PER_EPOCH_CHURN_LIMIT,
        len(get_active_validator_indices(state, get_current_epoch(state))) // CHURN_LIMIT_QUOTIENT
    )
```

### `bls_verify`

`bls_verify` is a function for verifying a BLS signature, as defined in the [BLS Signature spec](../bls_signature.md#bls_verify).

### `bls_verify_multiple`

`bls_verify_multiple` is a function for verifying a BLS signature constructed from multiple messages, as defined in the [BLS Signature spec](../bls_signature.md#bls_verify_multiple).

### `bls_aggregate_pubkeys`

`bls_aggregate_pubkeys` is a function for aggregating multiple BLS public keys into a single aggregate key, as defined in the [BLS Signature spec](../bls_signature.md#bls_aggregate_pubkeys).

### Routines for updating validator status

*Note*: All functions in this section mutate `state`.

#### `initiate_validator_exit`

```python
def initiate_validator_exit(state: BeaconState, index: ValidatorIndex) -> None:
    """
    Initiate the exit of the validator of the given ``index``.
    """
    # Return if validator already initiated exit
    validator = state.validators[index]
    if validator.exit_epoch != FAR_FUTURE_EPOCH:
        return

    # Compute exit queue epoch
    exit_epochs = [v.exit_epoch for v in state.validators if v.exit_epoch != FAR_FUTURE_EPOCH]
    exit_queue_epoch = max(exit_epochs + [get_delayed_activation_exit_epoch(get_current_epoch(state))])
    exit_queue_churn = len([v for v in state.validators if v.exit_epoch == exit_queue_epoch])
    if exit_queue_churn >= get_churn_limit(state):
        exit_queue_epoch += Epoch(1)

    # Set validator exit epoch and withdrawable epoch
    validator.exit_epoch = exit_queue_epoch
    validator.withdrawable_epoch = Epoch(validator.exit_epoch + MIN_VALIDATOR_WITHDRAWABILITY_DELAY)
```

#### `slash_validator`

```python
def slash_validator(state: BeaconState,
                    slashed_index: ValidatorIndex,
                    whistleblower_index: ValidatorIndex=None) -> None:
    """
    Slash the validator with index ``slashed_index``.
    """
    epoch = get_current_epoch(state)
    initiate_validator_exit(state, slashed_index)
    validator = state.validators[slashed_index]
    validator.slashed = True
    validator.withdrawable_epoch = max(validator.withdrawable_epoch, Epoch(epoch + EPOCHS_PER_SLASHINGS_VECTOR))
    state.slashings[epoch % EPOCHS_PER_SLASHINGS_VECTOR] += validator.effective_balance
    decrease_balance(state, slashed_index, validator.effective_balance // MIN_SLASHING_PENALTY_QUOTIENT)

    # Apply proposer and whistleblower rewards
    proposer_index = get_beacon_proposer_index(state)
    if whistleblower_index is None:
        whistleblower_index = proposer_index
    whistleblower_reward = Gwei(validator.effective_balance // WHISTLEBLOWER_REWARD_QUOTIENT)
    proposer_reward = Gwei(whistleblower_reward // PROPOSER_REWARD_QUOTIENT)
    increase_balance(state, proposer_index, proposer_reward)
    increase_balance(state, whistleblower_index, whistleblower_reward - proposer_reward)
```

## Genesis

### Genesis trigger

Before genesis has been triggered and whenever the deposit contract emits a `Deposit` log, call the function `is_genesis_trigger(deposits: Sequence[Deposit], timestamp: uint64) -> bool` where:

* `deposits` is the list of all deposits, ordered chronologically, up to and including the deposit triggering the latest `Deposit` log
* `timestamp` is the Unix timestamp in the Ethereum 1.0 block that emitted the latest `Deposit` log

When `is_genesis_trigger(deposits, timestamp) is True` for the first time, let:

* `genesis_deposits = deposits`
* `genesis_time = timestamp - timestamp % SECONDS_PER_DAY + 2 * SECONDS_PER_DAY` where `SECONDS_PER_DAY = 86400`
* `genesis_eth1_data` be the object of type `Eth1Data` where:
    * `genesis_eth1_data.block_hash` is the Ethereum 1.0 block hash that emitted the log for the last deposit in `deposits`
    * `genesis_eth1_data.deposit_root` is the deposit root for the last deposit in `deposits`
    * `genesis_eth1_data.deposit_count = len(genesis_deposits)`

*Note*: The function `is_genesis_trigger` has yet to be agreed upon by the community, and can be updated as necessary. We define the following testing placeholder:

```python
def is_genesis_trigger(deposits: Sequence[Deposit], timestamp: uint64) -> bool:
    # Process deposits
    state = BeaconState()
    for deposit in deposits:
        process_deposit(state, deposit)

    # Count active validators at genesis
    active_validator_count = 0
    for validator in state.validators:
        if validator.effective_balance == MAX_EFFECTIVE_BALANCE:
            active_validator_count += 1

    # Check effective balance to trigger genesis
    GENESIS_ACTIVE_VALIDATOR_COUNT = 2**16
    return active_validator_count == GENESIS_ACTIVE_VALIDATOR_COUNT
```

### Genesis state

Let `genesis_state = get_genesis_beacon_state(genesis_deposits, genesis_time, genesis_eth1_data)`.

```python
def get_genesis_beacon_state(deposits: Sequence[Deposit], genesis_time: int, eth1_data: Eth1Data) -> BeaconState:
    state = BeaconState(
        genesis_time=genesis_time,
        eth1_data=eth1_data,
        latest_block_header=BeaconBlockHeader(body_root=hash_tree_root(BeaconBlockBody())),
    )

    # Process genesis deposits
    for deposit in deposits:
        process_deposit(state, deposit)

    # Process genesis activations
    for validator in state.validators:
        if validator.effective_balance >= MAX_EFFECTIVE_BALANCE:
            validator.activation_eligibility_epoch = GENESIS_EPOCH
            validator.activation_epoch = GENESIS_EPOCH

    # Populate active_index_roots
    genesis_committee_root = get_compact_committees_root(state, GENESIS_EPOCH)
    for index in range(EPOCHS_PER_HISTORICAL_VECTOR):
        state.compact_committees_roots[index] = genesis_committee_root
    return state
```

### Genesis block

Let `genesis_block = BeaconBlock(state_root=hash_tree_root(genesis_state))`.

## Beacon chain state transition function

The post-state corresponding to a pre-state `state` and a block `block` is defined as `state_transition(state, block)`. State transitions that trigger an unhandled excpetion (e.g. a failed `assert` or an out-of-range list access) are considered invalid.

```python
def state_transition(state: BeaconState, block: BeaconBlock, validate_state_root: bool=False) -> BeaconState:
    # Process slots (including those with no blocks) since block
    process_slots(state, block.slot)
    # Process block
    process_block(state, block)
    # Validate state root (`validate_state_root == True` in production)
    if validate_state_root:
        assert block.state_root == hash_tree_root(state)
    # Return post-state
    return state
```

```python
def process_slots(state: BeaconState, slot: Slot) -> None:
    assert state.slot <= slot
    while state.slot < slot:
        process_slot(state)
        # Process epoch on the first slot of the next epoch
        if (state.slot + 1) % SLOTS_PER_EPOCH == 0:
            process_epoch(state)
        state.slot += Slot(1)
```

```python
def process_slot(state: BeaconState) -> None:
    # Cache state root
    previous_state_root = hash_tree_root(state)
    state.state_roots[state.slot % SLOTS_PER_HISTORICAL_ROOT] = previous_state_root

    # Cache latest block header state root
    if state.latest_block_header.state_root == ZERO_HASH:
        state.latest_block_header.state_root = previous_state_root

    # Cache block root
    previous_block_root = signing_root(state.latest_block_header)
    state.block_roots[state.slot % SLOTS_PER_HISTORICAL_ROOT] = previous_block_root
```

### Epoch processing

*Note*: The `# @LabelHere` lines below are placeholders to show that code will be inserted here in a future phase.

```python
def process_epoch(state: BeaconState) -> None:
    process_justification_and_finalization(state)
    process_crosslinks(state)
    process_rewards_and_penalties(state)
    process_registry_updates(state)
    # @process_reveal_deadlines
    # @process_challenge_deadlines
    process_slashings(state)
    process_final_updates(state)
    # @after_process_final_updates
```

#### Helper functions

```python
def get_total_active_balance(state: BeaconState) -> Gwei:
    return get_total_balance(state, set(get_active_validator_indices(state, get_current_epoch(state))))
```

```python
def get_matching_source_attestations(state: BeaconState, epoch: Epoch) -> Sequence[PendingAttestation]:
    assert epoch in (get_previous_epoch(state), get_current_epoch(state))
    return state.current_epoch_attestations if epoch == get_current_epoch(state) else state.previous_epoch_attestations
```

```python
def get_matching_target_attestations(state: BeaconState, epoch: Epoch) -> Sequence[PendingAttestation]:
    return [
        a for a in get_matching_source_attestations(state, epoch)
        if a.data.target.root == get_block_root(state, epoch)
    ]
```

```python
def get_matching_head_attestations(state: BeaconState, epoch: Epoch) -> Sequence[PendingAttestation]:
    return [
        a for a in get_matching_source_attestations(state, epoch)
        if a.data.beacon_block_root == get_block_root_at_slot(state, get_attestation_data_slot(state, a.data))
    ]
```

```python
def get_unslashed_attesting_indices(state: BeaconState,
                                    attestations: Sequence[PendingAttestation]) -> Set[ValidatorIndex]:
    output = set()  # type: Set[ValidatorIndex]
    for a in attestations:
        output = output.union(get_attesting_indices(state, a.data, a.aggregation_bits))
    return set(filter(lambda index: not state.validators[index].slashed, list(output)))
```

```python
def get_attesting_balance(state: BeaconState, attestations: Sequence[PendingAttestation]) -> Gwei:
    return get_total_balance(state, get_unslashed_attesting_indices(state, attestations))
```

```python
def get_winning_crosslink_and_attesting_indices(state: BeaconState,
                                                epoch: Epoch,
                                                shard: Shard) -> Tuple[Crosslink, Set[ValidatorIndex]]:
    attestations = [a for a in get_matching_source_attestations(state, epoch) if a.data.crosslink.shard == shard]
    crosslinks = list(filter(
        lambda c: hash_tree_root(state.current_crosslinks[shard]) in (c.parent_root, hash_tree_root(c)),
        [a.data.crosslink for a in attestations]
    ))
    # Winning crosslink has the crosslink data root with the most balance voting for it (ties broken lexicographically)
    winning_crosslink = max(crosslinks, key=lambda c: (
        get_attesting_balance(state, [a for a in attestations if a.data.crosslink == c]), c.data_root
    ), default=Crosslink())
    winning_attestations = [a for a in attestations if a.data.crosslink == winning_crosslink]
    return winning_crosslink, get_unslashed_attesting_indices(state, winning_attestations)
```

#### Justification and finalization

```python
def process_justification_and_finalization(state: BeaconState) -> None:
    if get_current_epoch(state) <= GENESIS_EPOCH + 1:
        return

    previous_epoch = get_previous_epoch(state)
    current_epoch = get_current_epoch(state)
    old_previous_justified_checkpoint = state.previous_justified_checkpoint
    old_current_justified_checkpoint = state.current_justified_checkpoint

    # Process justifications
    state.previous_justified_checkpoint = state.current_justified_checkpoint
    state.justification_bits[1:] = state.justification_bits[:-1]
    state.justification_bits[0] = 0b0
    matching_target_attestations = get_matching_target_attestations(state, previous_epoch)  # Previous epoch
    if get_attesting_balance(state, matching_target_attestations) * 3 >= get_total_active_balance(state) * 2:
        state.current_justified_checkpoint = Checkpoint(epoch=previous_epoch,
                                                        root=get_block_root(state, previous_epoch))
        state.justification_bits[1] = 0b1
    matching_target_attestations = get_matching_target_attestations(state, current_epoch)  # Current epoch
    if get_attesting_balance(state, matching_target_attestations) * 3 >= get_total_active_balance(state) * 2:
        state.current_justified_checkpoint = Checkpoint(epoch=current_epoch,
                                                        root=get_block_root(state, current_epoch))
        state.justification_bits[0] = 0b1

    # Process finalizations
    bits = state.justification_bits
    # The 2nd/3rd/4th most recent epochs are justified, the 2nd using the 4th as source
    if all(bits[1:4]) and old_previous_justified_checkpoint.epoch + 3 == current_epoch:
        state.finalized_checkpoint = old_previous_justified_checkpoint
    # The 2nd/3rd most recent epochs are justified, the 2nd using the 3rd as source
    if all(bits[1:3]) and old_previous_justified_checkpoint.epoch + 2 == current_epoch:
        state.finalized_checkpoint = old_previous_justified_checkpoint
    # The 1st/2nd/3rd most recent epochs are justified, the 1st using the 3rd as source
    if all(bits[0:3]) and old_current_justified_checkpoint.epoch + 2 == current_epoch:
        state.finalized_checkpoint = old_current_justified_checkpoint
    # The 1st/2nd most recent epochs are justified, the 1st using the 2nd as source
    if all(bits[0:2]) and old_current_justified_checkpoint.epoch + 1 == current_epoch:
        state.finalized_checkpoint = old_current_justified_checkpoint
```

#### Crosslinks

```python
def process_crosslinks(state: BeaconState) -> None:
    state.previous_crosslinks = [c for c in state.current_crosslinks]
    for epoch in (get_previous_epoch(state), get_current_epoch(state)):
        for offset in range(get_epoch_committee_count(state, epoch)):
            shard = Shard((get_epoch_start_shard(state, epoch) + offset) % SHARD_COUNT)
            crosslink_committee = set(get_crosslink_committee(state, epoch, shard))
            winning_crosslink, attesting_indices = get_winning_crosslink_and_attesting_indices(state, epoch, shard)
            if 3 * get_total_balance(state, attesting_indices) >= 2 * get_total_balance(state, crosslink_committee):
                state.current_crosslinks[shard] = winning_crosslink
```

#### Rewards and penalties

```python
def get_base_reward(state: BeaconState, index: ValidatorIndex) -> Gwei:
    total_balance = get_total_active_balance(state)
    effective_balance = state.validators[index].effective_balance
    return Gwei(effective_balance * BASE_REWARD_FACTOR // integer_squareroot(total_balance) // BASE_REWARDS_PER_EPOCH)
```

```python
def get_attestation_deltas(state: BeaconState) -> Tuple[Sequence[Gwei], Sequence[Gwei]]:
    previous_epoch = get_previous_epoch(state)
    total_balance = get_total_active_balance(state)
    rewards = [Gwei(0) for _ in range(len(state.validators))]
    penalties = [Gwei(0) for _ in range(len(state.validators))]
    eligible_validator_indices = [
        ValidatorIndex(index) for index, v in enumerate(state.validators)
        if is_active_validator(v, previous_epoch) or (v.slashed and previous_epoch + 1 < v.withdrawable_epoch)
    ]

    # Micro-incentives for matching FFG source, FFG target, and head
    matching_source_attestations = get_matching_source_attestations(state, previous_epoch)
    matching_target_attestations = get_matching_target_attestations(state, previous_epoch)
    matching_head_attestations = get_matching_head_attestations(state, previous_epoch)
    for attestations in (matching_source_attestations, matching_target_attestations, matching_head_attestations):
        unslashed_attesting_indices = get_unslashed_attesting_indices(state, attestations)
        attesting_balance = get_total_balance(state, unslashed_attesting_indices)
        for index in eligible_validator_indices:
            if index in unslashed_attesting_indices:
                rewards[index] += get_base_reward(state, index) * attesting_balance // total_balance
            else:
                penalties[index] += get_base_reward(state, index)

    # Proposer and inclusion delay micro-rewards
    for index in get_unslashed_attesting_indices(state, matching_source_attestations):
        index = ValidatorIndex(index)
        attestation = min([
            a for a in matching_source_attestations
            if index in get_attesting_indices(state, a.data, a.aggregation_bits)
        ], key=lambda a: a.inclusion_delay)
        proposer_reward = Gwei(get_base_reward(state, index) // PROPOSER_REWARD_QUOTIENT)
        rewards[attestation.proposer_index] += proposer_reward
        max_attester_reward = get_base_reward(state, index) - proposer_reward
        rewards[index] += Gwei(max_attester_reward * MIN_ATTESTATION_INCLUSION_DELAY // attestation.inclusion_delay)

    # Inactivity penalty
    finality_delay = previous_epoch - state.finalized_checkpoint.epoch
    if finality_delay > MIN_EPOCHS_TO_INACTIVITY_PENALTY:
        matching_target_attesting_indices = get_unslashed_attesting_indices(state, matching_target_attestations)
        for index in eligible_validator_indices:
            index = ValidatorIndex(index)
            penalties[index] += Gwei(BASE_REWARDS_PER_EPOCH * get_base_reward(state, index))
            if index not in matching_target_attesting_indices:
                penalties[index] += Gwei(
                    state.validators[index].effective_balance * finality_delay // INACTIVITY_PENALTY_QUOTIENT
                )

    return rewards, penalties
```

```python
def get_crosslink_deltas(state: BeaconState) -> Tuple[Sequence[Gwei], Sequence[Gwei]]:
    rewards = [Gwei(0) for _ in range(len(state.validators))]
    penalties = [Gwei(0) for _ in range(len(state.validators))]
    epoch = get_previous_epoch(state)
    for offset in range(get_epoch_committee_count(state, epoch)):
        shard = Shard((get_epoch_start_shard(state, epoch) + offset) % SHARD_COUNT)
        crosslink_committee = set(get_crosslink_committee(state, epoch, shard))
        winning_crosslink, attesting_indices = get_winning_crosslink_and_attesting_indices(state, epoch, shard)
        attesting_balance = get_total_balance(state, attesting_indices)
        committee_balance = get_total_balance(state, crosslink_committee)
        for index in crosslink_committee:
            base_reward = get_base_reward(state, index)
            if index in attesting_indices:
                rewards[index] += base_reward * attesting_balance // committee_balance
            else:
                penalties[index] += base_reward
    return rewards, penalties
```

```python
def process_rewards_and_penalties(state: BeaconState) -> None:
    if get_current_epoch(state) == GENESIS_EPOCH:
        return

    rewards1, penalties1 = get_attestation_deltas(state)
    rewards2, penalties2 = get_crosslink_deltas(state)
    for index in range(len(state.validators)):
        increase_balance(state, ValidatorIndex(index), rewards1[index] + rewards2[index])
        decrease_balance(state, ValidatorIndex(index), penalties1[index] + penalties2[index])
```

#### Registry updates

```python
def process_registry_updates(state: BeaconState) -> None:
    # Process activation eligibility and ejections
    for index, validator in enumerate(state.validators):
        if (
            validator.activation_eligibility_epoch == FAR_FUTURE_EPOCH and
            validator.effective_balance >= MAX_EFFECTIVE_BALANCE
        ):
            validator.activation_eligibility_epoch = get_current_epoch(state)

        if is_active_validator(validator, get_current_epoch(state)) and validator.effective_balance <= EJECTION_BALANCE:
            initiate_validator_exit(state, ValidatorIndex(index))

    # Queue validators eligible for activation and not dequeued for activation prior to finalized epoch
    activation_queue = sorted([
        index for index, validator in enumerate(state.validators) if
        validator.activation_eligibility_epoch != FAR_FUTURE_EPOCH and
        validator.activation_epoch >= get_delayed_activation_exit_epoch(state.finalized_checkpoint.epoch)
    ], key=lambda index: state.validators[index].activation_eligibility_epoch)
    # Dequeued validators for activation up to churn limit (without resetting activation epoch)
    for index in activation_queue[:get_churn_limit(state)]:
        validator = state.validators[index]
        if validator.activation_epoch == FAR_FUTURE_EPOCH:
            validator.activation_epoch = get_delayed_activation_exit_epoch(get_current_epoch(state))
```

#### Slashings

```python
def process_slashings(state: BeaconState) -> None:
    epoch = get_current_epoch(state)
    total_balance = get_total_active_balance(state)
    for index, validator in enumerate(state.validators):
        if validator.slashed and epoch + EPOCHS_PER_SLASHINGS_VECTOR // 2 == validator.withdrawable_epoch:
            penalty = validator.effective_balance * min(sum(state.slashings) * 3, total_balance) // total_balance
            decrease_balance(state, ValidatorIndex(index), penalty)
```

#### Final updates

```python
def process_final_updates(state: BeaconState) -> None:
    current_epoch = get_current_epoch(state)
    next_epoch = Shard(current_epoch + 1)
    # Reset eth1 data votes
    if (state.slot + 1) % SLOTS_PER_ETH1_VOTING_PERIOD == 0:
        state.eth1_data_votes = []
    # Update effective balances with hysteresis
    for index, validator in enumerate(state.validators):
        balance = state.balances[index]
        HALF_INCREMENT = EFFECTIVE_BALANCE_INCREMENT // 2
        if balance < validator.effective_balance or validator.effective_balance + 3 * HALF_INCREMENT < balance:
            validator.effective_balance = min(balance - balance % EFFECTIVE_BALANCE_INCREMENT, MAX_EFFECTIVE_BALANCE)
    # Update start shard
    state.start_shard = Shard((state.start_shard + get_shard_delta(state, current_epoch)) % SHARD_COUNT)
    # Set active index root
    committee_root_position = (next_epoch + ACTIVATION_EXIT_DELAY) % EPOCHS_PER_HISTORICAL_VECTOR
    state.compact_committees_roots[committee_root_position] = get_compact_committees_root(state, next_epoch)
    # Reset slashings
    state.slashings[next_epoch % EPOCHS_PER_SLASHINGS_VECTOR] = Gwei(0)
    # Set randao mix
    state.randao_mixes[next_epoch % EPOCHS_PER_HISTORICAL_VECTOR] = get_randao_mix(state, current_epoch)
    # Set historical root accumulator
    if next_epoch % (SLOTS_PER_HISTORICAL_ROOT // SLOTS_PER_EPOCH) == 0:
        historical_batch = HistoricalBatch(
            block_roots=state.block_roots,
            state_roots=state.state_roots,
        )
        state.historical_roots.append(hash_tree_root(historical_batch))
    # Rotate current/previous epoch attestations
    state.previous_epoch_attestations = state.current_epoch_attestations
    state.current_epoch_attestations = []
```

### Block processing

```python
def process_block(state: BeaconState, block: BeaconBlock) -> None:
    process_block_header(state, block)
    process_randao(state, block.body)
    process_eth1_data(state, block.body)
    process_operations(state, block.body)
```

#### Block header

```python
def process_block_header(state: BeaconState, block: BeaconBlock) -> None:
    # Verify that the slots match
    assert block.slot == state.slot
    # Verify that the parent matches
    assert block.parent_root == signing_root(state.latest_block_header)
    # Save current block as the new latest block
    state.latest_block_header = BeaconBlockHeader(
        slot=block.slot,
        parent_root=block.parent_root,
        state_root=ZERO_HASH,  # Overwritten in next `process_slot` call
        body_root=hash_tree_root(block.body),
    )
    # Verify proposer is not slashed
    proposer = state.validators[get_beacon_proposer_index(state)]
    assert not proposer.slashed
    # Verify proposer signature
    assert bls_verify(proposer.pubkey, signing_root(block), block.signature, get_domain(state, DOMAIN_BEACON_PROPOSER))
```

#### RANDAO

```python
def process_randao(state: BeaconState, body: BeaconBlockBody) -> None:
    epoch = get_current_epoch(state)
    # Verify RANDAO reveal
    proposer = state.validators[get_beacon_proposer_index(state)]
    assert bls_verify(proposer.pubkey, hash_tree_root(epoch), body.randao_reveal, get_domain(state, DOMAIN_RANDAO))
    # Mix in RANDAO reveal
    mix = xor(get_randao_mix(state, epoch), hash(body.randao_reveal))
    state.randao_mixes[epoch % EPOCHS_PER_HISTORICAL_VECTOR] = mix
```

#### Eth1 data

```python
def process_eth1_data(state: BeaconState, body: BeaconBlockBody) -> None:
    state.eth1_data_votes.append(body.eth1_data)
    if state.eth1_data_votes.count(body.eth1_data) * 2 > SLOTS_PER_ETH1_VOTING_PERIOD:
        state.eth1_data = body.eth1_data
```

#### Operations

```python
def process_operations(state: BeaconState, body: BeaconBlockBody) -> None:
    # Verify that outstanding deposits are processed up to the maximum number of deposits
    assert len(body.deposits) == min(MAX_DEPOSITS, state.eth1_data.deposit_count - state.eth1_deposit_index)
    # Verify that there are no duplicate transfers
    assert len(body.transfers) == len(set(body.transfers))

    all_operations = (
        (body.proposer_slashings, process_proposer_slashing),
        (body.attester_slashings, process_attester_slashing),
        (body.attestations, process_attestation),
        (body.deposits, process_deposit),
        (body.voluntary_exits, process_voluntary_exit),
        (body.transfers, process_transfer),
    )  # type: Sequence[Tuple[List, Callable]]
    for operations, function in all_operations:
        for operation in operations:
            function(state, operation)
```

##### Proposer slashings

```python
def process_proposer_slashing(state: BeaconState, proposer_slashing: ProposerSlashing) -> None:
    """
    Process ``ProposerSlashing`` operation.
    """
    proposer = state.validators[proposer_slashing.proposer_index]
    # Verify that the epoch is the same
    assert slot_to_epoch(proposer_slashing.header_1.slot) == slot_to_epoch(proposer_slashing.header_2.slot)
    # But the headers are different
    assert proposer_slashing.header_1 != proposer_slashing.header_2
    # Check proposer is slashable
    assert is_slashable_validator(proposer, get_current_epoch(state))
    # Signatures are valid
    for header in (proposer_slashing.header_1, proposer_slashing.header_2):
        domain = get_domain(state, DOMAIN_BEACON_PROPOSER, slot_to_epoch(header.slot))
        assert bls_verify(proposer.pubkey, signing_root(header), header.signature, domain)

    slash_validator(state, proposer_slashing.proposer_index)
```

##### Attester slashings

```python
def process_attester_slashing(state: BeaconState, attester_slashing: AttesterSlashing) -> None:
    """
    Process ``AttesterSlashing`` operation.
    """
    attestation_1 = attester_slashing.attestation_1
    attestation_2 = attester_slashing.attestation_2
    assert is_slashable_attestation_data(attestation_1.data, attestation_2.data)
    validate_indexed_attestation(state, attestation_1)
    validate_indexed_attestation(state, attestation_2)

    slashed_any = False
    attesting_indices_1 = attestation_1.custody_bit_0_indices + attestation_1.custody_bit_1_indices
    attesting_indices_2 = attestation_2.custody_bit_0_indices + attestation_2.custody_bit_1_indices
    for index in sorted(set(attesting_indices_1).intersection(attesting_indices_2)):
        if is_slashable_validator(state.validators[index], get_current_epoch(state)):
            slash_validator(state, index)
            slashed_any = True
    assert slashed_any
```

##### Attestations

```python
def process_attestation(state: BeaconState, attestation: Attestation) -> None:
    """
    Process ``Attestation`` operation.
    """
    data = attestation.data
    assert data.crosslink.shard < SHARD_COUNT
    assert data.target.epoch in (get_previous_epoch(state), get_current_epoch(state))

    attestation_slot = get_attestation_data_slot(state, data)
    assert attestation_slot + MIN_ATTESTATION_INCLUSION_DELAY <= state.slot <= attestation_slot + SLOTS_PER_EPOCH

    pending_attestation = PendingAttestation(
        data=data,
        aggregation_bits=attestation.aggregation_bits,
        inclusion_delay=state.slot - attestation_slot,
        proposer_index=get_beacon_proposer_index(state),
    )

    if data.target.epoch == get_current_epoch(state):
        assert data.source == state.current_justified_checkpoint
        parent_crosslink = state.current_crosslinks[data.crosslink.shard]
        state.current_epoch_attestations.append(pending_attestation)
    else:
        assert data.source == state.previous_justified_checkpoint
        parent_crosslink = state.previous_crosslinks[data.crosslink.shard]
        state.previous_epoch_attestations.append(pending_attestation)

    # Check crosslink against expected parent crosslink
    assert data.crosslink.parent_root == hash_tree_root(parent_crosslink)
    assert data.crosslink.start_epoch == parent_crosslink.end_epoch
    assert data.crosslink.end_epoch == min(data.target.epoch, parent_crosslink.end_epoch + MAX_EPOCHS_PER_CROSSLINK)
    assert data.crosslink.data_root == ZERO_HASH  # [to be removed in phase 1]

    # Check signature
    validate_indexed_attestation(state, convert_to_indexed(state, attestation))
```

##### Deposits

```python
def process_deposit(state: BeaconState, deposit: Deposit) -> None:
    """
    Process an Eth1 deposit, registering a validator or increasing its balance.
    """
    # Verify the Merkle branch
    assert verify_merkle_branch(
        leaf=hash_tree_root(deposit.data),
        proof=deposit.proof,
        depth=DEPOSIT_CONTRACT_TREE_DEPTH,
        index=state.eth1_deposit_index,
        root=state.eth1_data.deposit_root,
    )

    # Deposits must be processed in order
    state.eth1_deposit_index += 1

    pubkey = deposit.data.pubkey
    amount = deposit.data.amount
    validator_pubkeys = [v.pubkey for v in state.validators]
    if pubkey not in validator_pubkeys:
        # Verify the deposit signature (proof of possession).
        # Invalid signatures are allowed by the deposit contract,
        # and hence included on-chain, but must not be processed.
        # Note: Deposits are valid across forks, hence the deposit domain is retrieved directly from `bls_domain`
        if not bls_verify(
            pubkey, signing_root(deposit.data), deposit.data.signature, bls_domain(DOMAIN_DEPOSIT)
        ):
            return

        # Add validator and balance entries
        state.validators.append(Validator(
            pubkey=pubkey,
            withdrawal_credentials=deposit.data.withdrawal_credentials,
            activation_eligibility_epoch=FAR_FUTURE_EPOCH,
            activation_epoch=FAR_FUTURE_EPOCH,
            exit_epoch=FAR_FUTURE_EPOCH,
            withdrawable_epoch=FAR_FUTURE_EPOCH,
            effective_balance=min(amount - amount % EFFECTIVE_BALANCE_INCREMENT, MAX_EFFECTIVE_BALANCE)
        ))
        state.balances.append(amount)
    else:
        # Increase balance by deposit amount
        index = ValidatorIndex(validator_pubkeys.index(pubkey))
        increase_balance(state, index, amount)
```

##### Voluntary exits

```python
def process_voluntary_exit(state: BeaconState, exit: VoluntaryExit) -> None:
    """
    Process ``VoluntaryExit`` operation.
    """
    validator = state.validators[exit.validator_index]
    # Verify the validator is active
    assert is_active_validator(validator, get_current_epoch(state))
    # Verify the validator has not yet exited
    assert validator.exit_epoch == FAR_FUTURE_EPOCH
    # Exits must specify an epoch when they become valid; they are not valid before then
    assert get_current_epoch(state) >= exit.epoch
    # Verify the validator has been active long enough
    assert get_current_epoch(state) >= validator.activation_epoch + PERSISTENT_COMMITTEE_PERIOD
    # Verify signature
    domain = get_domain(state, DOMAIN_VOLUNTARY_EXIT, exit.epoch)
    assert bls_verify(validator.pubkey, signing_root(exit), exit.signature, domain)
    # Initiate exit
    initiate_validator_exit(state, exit.validator_index)
```

##### Transfers

```python
def process_transfer(state: BeaconState, transfer: Transfer) -> None:
    """
    Process ``Transfer`` operation.
    """
    # Verify the balance the covers amount and fee (with overflow protection)
    assert state.balances[transfer.sender] >= max(transfer.amount + transfer.fee, transfer.amount, transfer.fee)
    # A transfer is valid in only one slot
    assert state.slot == transfer.slot
    # Sender must satisfy at least one of the following conditions in the parenthesis:
    assert (
        # * Has not been activated
        state.validators[transfer.sender].activation_eligibility_epoch == FAR_FUTURE_EPOCH or
        # * Is withdrawable
        get_current_epoch(state) >= state.validators[transfer.sender].withdrawable_epoch or
        # * Balance after transfer is more than the effective balance threshold
        transfer.amount + transfer.fee + MAX_EFFECTIVE_BALANCE <= state.balances[transfer.sender]
    )
    # Verify that the pubkey is valid
    assert (
        state.validators[transfer.sender].withdrawal_credentials ==
        int_to_bytes(BLS_WITHDRAWAL_PREFIX, length=1) + hash(transfer.pubkey)[1:]
    )
    # Verify that the signature is valid
    assert bls_verify(transfer.pubkey, signing_root(transfer), transfer.signature, get_domain(state, DOMAIN_TRANSFER))
    # Process the transfer
    decrease_balance(state, transfer.sender, transfer.amount + transfer.fee)
    increase_balance(state, transfer.recipient, transfer.amount)
    increase_balance(state, get_beacon_proposer_index(state), transfer.fee)
    # Verify balances are not dust
    assert not (0 < state.balances[transfer.sender] < MIN_DEPOSIT_AMOUNT)
    assert not (0 < state.balances[transfer.recipient] < MIN_DEPOSIT_AMOUNT)
```<|MERGE_RESOLUTION|>--- conflicted
+++ resolved
@@ -361,11 +361,7 @@
 
 ```python
 class PendingAttestation(Container):
-<<<<<<< HEAD
-    aggregation_bitfield: Bytes[MAX_VALIDATORS_PER_COMMITTEE // 8]
-=======
-    aggregation_bits: Bitlist[MAX_INDICES_PER_ATTESTATION]
->>>>>>> b21c9cc7
+    aggregation_bits: Bitlist[MAX_VALIDATORS_PER_COMMITTEE]
     data: AttestationData
     inclusion_delay: Slot
     proposer_index: ValidatorIndex
@@ -440,15 +436,9 @@
 
 ```python
 class Attestation(Container):
-<<<<<<< HEAD
-    aggregation_bitfield: Bytes[MAX_VALIDATORS_PER_COMMITTEE // 8]
+    aggregation_bits: Bitlist[MAX_VALIDATORS_PER_COMMITTEE]
     data: AttestationData
-    custody_bitfield: Bytes[MAX_VALIDATORS_PER_COMMITTEE // 8]
-=======
-    aggregation_bits: Bitlist[MAX_INDICES_PER_ATTESTATION]
-    data: AttestationData
-    custody_bits: Bitlist[MAX_INDICES_PER_ATTESTATION]
->>>>>>> b21c9cc7
+    custody_bits: Bitlist[MAX_VALIDATORS_PER_COMMITTEE]
     signature: BLSSignature
 ```
 
@@ -897,7 +887,7 @@
 ```python
 def get_attesting_indices(state: BeaconState,
                           data: AttestationData,
-                          bits: Bitlist[MAX_INDICES_PER_ATTESTATION]) -> Set[ValidatorIndex]:
+                          bits: Bitlist[MAX_VALIDATORS_PER_COMMITTEE]) -> Set[ValidatorIndex]:
     """
     Return the set of attesting indices corresponding to ``data`` and ``bitfield``.
     """
