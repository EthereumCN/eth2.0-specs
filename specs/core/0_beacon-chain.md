# Ethereum 2.0 Phase 0 -- The Beacon Chain

**NOTICE**: This document is a work-in-progress for researchers and implementers. It reflects recent spec changes and takes precedence over the Python proof-of-concept implementation [[python-poc]](#ref-python-poc).

## Table of contents
<!-- TOC -->

- [Ethereum 2.0 Phase 0 -- The Beacon Chain](#ethereum-20-phase-0----the-beacon-chain)
    - [Table of contents](#table-of-contents)
    - [Introduction](#introduction)
    - [Notation](#notation)
    - [Terminology](#terminology)
    - [Constants](#constants)
        - [Misc](#misc)
        - [Deposit contract](#deposit-contract)
        - [Gwei values](#gwei-values)
        - [Initial values](#initial-values)
        - [Time parameters](#time-parameters)
        - [State list lengths](#state-list-lengths)
        - [Reward and penalty quotients](#reward-and-penalty-quotients)
        - [Status flags](#status-flags)
        - [Max operations per block](#max-operations-per-block)
        - [Signature domains](#signature-domains)
    - [Data structures](#data-structures)
        - [Beacon chain operations](#beacon-chain-operations)
            - [Proposer slashings](#proposer-slashings)
                - [`ProposerSlashing`](#proposerslashing)
            - [Attester slashings](#attester-slashings)
                - [`AttesterSlashing`](#attesterslashing)
                - [`SlashableAttestation`](#slashableattestation)
            - [Attestations](#attestations)
                - [`Attestation`](#attestation)
                - [`AttestationData`](#attestationdata)
                - [`AttestationDataAndCustodyBit`](#attestationdataandcustodybit)
            - [Deposits](#deposits)
                - [`Deposit`](#deposit)
                - [`DepositData`](#depositdata)
                - [`DepositInput`](#depositinput)
            - [Exits](#exits)
                - [`Exit`](#exit)
        - [Beacon chain blocks](#beacon-chain-blocks)
            - [`BeaconBlock`](#beaconblock)
            - [`BeaconBlockBody`](#beaconblockbody)
            - [`ProposalSignedData`](#proposalsigneddata)
        - [Beacon chain state](#beacon-chain-state)
            - [`BeaconState`](#beaconstate)
            - [`Validator`](#validator)
            - [`Crosslink`](#crosslink)
            - [`PendingAttestation`](#pendingattestation)
            - [`Fork`](#fork)
            - [`Eth1Data`](#eth1data)
            - [`Eth1DataVote`](#eth1datavote)
    - [Custom Types](#custom-types)
    - [Helper functions](#helper-functions)
        - [`hash`](#hash)
        - [`hash_tree_root`](#hash_tree_root)
        - [`slot_to_epoch`](#slot_to_epoch)
        - [`get_previous_epoch`](#get_previous_epoch)
        - [`get_current_epoch`](#get_current_epoch)
        - [`get_epoch_start_slot`](#get_epoch_start_slot)
        - [`is_active_validator`](#is_active_validator)
        - [`get_active_validator_indices`](#get_active_validator_indices)
        - [`get_permuted_index`](#get_permuted_index)
        - [`split`](#split)
        - [`get_epoch_committee_count`](#get_epoch_committee_count)
        - [`get_shuffling`](#get_shuffling)
        - [`get_previous_epoch_committee_count`](#get_previous_epoch_committee_count)
        - [`get_current_epoch_committee_count`](#get_current_epoch_committee_count)
        - [`get_next_epoch_committee_count`](#get_next_epoch_committee_count)
        - [`get_crosslink_committees_at_slot`](#get_crosslink_committees_at_slot)
        - [`get_block_root`](#get_block_root)
        - [`get_randao_mix`](#get_randao_mix)
        - [`get_active_index_root`](#get_active_index_root)
        - [`generate_seed`](#generate_seed)
        - [`get_beacon_proposer_index`](#get_beacon_proposer_index)
        - [`merkle_root`](#merkle_root)
        - [`get_attestation_participants`](#get_attestation_participants)
        - [`is_power_of_two`](#is_power_of_two)
        - [`int_to_bytes1`, `int_to_bytes2`, ...](#int_to_bytes1-int_to_bytes2-)
        - [`bytes_to_int`](#bytes_to_int)
        - [`get_effective_balance`](#get_effective_balance)
        - [`get_total_balance`](#get_total_balance)
        - [`get_fork_version`](#get_fork_version)
        - [`get_domain`](#get_domain)
        - [`get_bitfield_bit`](#get_bitfield_bit)
        - [`verify_bitfield`](#verify_bitfield)
        - [`verify_slashable_attestation`](#verify_slashable_attestation)
        - [`is_double_vote`](#is_double_vote)
        - [`is_surround_vote`](#is_surround_vote)
        - [`integer_squareroot`](#integer_squareroot)
        - [`get_entry_exit_effect_epoch`](#get_entry_exit_effect_epoch)
        - [`bls_verify`](#bls_verify)
        - [`bls_verify_multiple`](#bls_verify_multiple)
        - [`bls_aggregate_pubkeys`](#bls_aggregate_pubkeys)
        - [`validate_proof_of_possession`](#validate_proof_of_possession)
        - [`process_deposit`](#process_deposit)
        - [Routines for updating validator status](#routines-for-updating-validator-status)
            - [`activate_validator`](#activate_validator)
            - [`initiate_validator_exit`](#initiate_validator_exit)
            - [`exit_validator`](#exit_validator)
            - [`penalize_validator`](#penalize_validator)
            - [`prepare_validator_for_withdrawal`](#prepare_validator_for_withdrawal)
    - [Ethereum 1.0 deposit contract](#ethereum-10-deposit-contract)
        - [Deposit arguments](#deposit-arguments)
        - [Withdrawal credentials](#withdrawal-credentials)
        - [`Deposit` logs](#deposit-logs)
        - [`ChainStart` log](#chainstart-log)
        - [Vyper code](#vyper-code)
    - [On startup](#on-startup)
    - [Beacon chain processing](#beacon-chain-processing)
        - [Beacon chain fork choice rule](#beacon-chain-fork-choice-rule)
    - [Beacon chain state transition function](#beacon-chain-state-transition-function)
        - [Per-slot processing](#per-slot-processing)
            - [Slot](#slot)
            - [Block roots](#block-roots)
        - [Per-block processing](#per-block-processing)
            - [Slot](#slot-1)
            - [Proposer signature](#proposer-signature)
            - [RANDAO](#randao)
            - [Eth1 data](#eth1-data)
            - [Operations](#operations)
                - [Proposer slashings](#proposer-slashings-1)
                - [Attester slashings](#attester-slashings-1)
                - [Attestations](#attestations-1)
                - [Deposits](#deposits-1)
                - [Exits](#exits-1)
        - [Per-epoch processing](#per-epoch-processing)
            - [Helpers](#helpers)
            - [Eth1 data](#eth1-data-1)
            - [Justification](#justification)
            - [Crosslinks](#crosslinks)
            - [Rewards and penalties](#rewards-and-penalties)
                - [Justification and finalization](#justification-and-finalization)
                - [Attestation inclusion](#attestation-inclusion)
                - [Crosslinks](#crosslinks-1)
            - [Ejections](#ejections)
            - [Validator registry and shuffling seed data](#validator-registry-and-shuffling-seed-data)
            - [Final updates](#final-updates)
        - [State root verification](#state-root-verification)
- [References](#references)
    - [Normative](#normative)
    - [Informative](#informative)
- [Copyright](#copyright)

<!-- /TOC -->

## Introduction

This document represents the specification for Phase 0 of Ethereum 2.0 -- The Beacon Chain.

At the core of Ethereum 2.0 is a system chain called the "beacon chain". The beacon chain stores and manages the registry of [validators](#dfn-validator). In the initial deployment phases of Ethereum 2.0 the only mechanism to become a [validator](#dfn-validator) is to make a one-way ETH transaction to a deposit contract on Ethereum 1.0. Activation as a [validator](#dfn-validator) happens when Ethereum 1.0 deposit receipts are processed by the beacon chain, the activation balance is reached, and after a queuing process. Exit is either voluntary or done forcibly as a penalty for misbehavior.

The primary source of load on the beacon chain is "attestations". Attestations are availability votes for a shard block, and simultaneously proof of stake votes for a beacon block. A sufficient number of attestations for the same shard block create a "crosslink", confirming the shard segment up to that shard block into the beacon chain. Crosslinks also serve as infrastructure for asynchronous cross-shard communication.

## Notation

Code snippets appearing in `this style` are to be interpreted as Python code. Beacon blocks that trigger unhandled Python exceptions (e.g. out-of-range list accesses) and failed asserts are considered invalid.

## Terminology

* **Validator** <a id="dfn-validator"></a> - a registered participant in the beacon chain. You can become one by sending Ether into the Ethereum 1.0 deposit contract.
* **Active validator** <a id="dfn-active-validator"></a> - an active participant in the Ethereum 2.0 consensus invited to, among other things, propose and attest to blocks and vote for crosslinks.
* **Committee** - a (pseudo-) randomly sampled subset of [active validators](#dfn-active-validator). When a committee is referred to collectively, as in "this committee attests to X", this is assumed to mean "some subset of that committee that contains enough [validators](#dfn-validator) that the protocol recognizes it as representing the committee".
* **Proposer** - the [validator](#dfn-validator) that creates a beacon chain block
* **Attester** - a [validator](#dfn-validator) that is part of a committee that needs to sign off on a beacon chain block while simultaneously creating a link (crosslink) to a recent shard block on a particular shard chain.
* **Beacon chain** - the central PoS chain that is the base of the sharding system.
* **Shard chain** - one of the chains on which user transactions take place and account data is stored.
* **Block root** - a 32-byte Merkle root of a beacon chain block or shard chain block. Previously called "block hash".
* **Crosslink** - a set of signatures from a committee attesting to a block in a shard chain, which can be included into the beacon chain. Crosslinks are the main means by which the beacon chain "learns about" the updated state of shard chains.
* **Slot** - a period of `SLOT_DURATION` seconds, during which one proposer has the ability to create a beacon chain block and some attesters have the ability to make attestations
* **Epoch** - an aligned span of slots during which all [validators](#dfn-validator) get exactly one chance to make an attestation
* **Finalized**, **justified** - see Casper FFG finalization [[casper-ffg]](#ref-casper-ffg)
* **Withdrawal period** - the number of slots between a [validator](#dfn-validator) exit and the [validator](#dfn-validator) balance being withdrawable
* **Genesis time** - the Unix time of the genesis beacon chain block at slot 0

## Constants

### Misc

| Name | Value | Unit |
| - | - | :-: |
| `SHARD_COUNT` | `2**10` (= 1,024) | shards |
| `TARGET_COMMITTEE_SIZE` | `2**7` (= 128) | [validators](#dfn-validator) |
| `MAX_BALANCE_CHURN_QUOTIENT` | `2**5` (= 32) | - |
| `BEACON_CHAIN_SHARD_NUMBER` | `2**64 - 1` | - |
| `MAX_INDICES_PER_SLASHABLE_VOTE` | `2**12` (= 4,096) | votes |
| `MAX_WITHDRAWALS_PER_EPOCH` | `2**2` (= 4) | withdrawals |
| `SHUFFLE_ROUND_COUNT` | 90 | - |

* For the safety of crosslinks `TARGET_COMMITTEE_SIZE` exceeds [the recommended minimum committee size of 111](https://vitalik.ca/files/Ithaca201807_Sharding.pdf); with sufficient active validators (at least `EPOCH_LENGTH * TARGET_COMMITTEE_SIZE`), the shuffling algorithm ensures committee sizes at least `TARGET_COMMITTEE_SIZE`. (Unbiasable randomness with a Verifiable Delay Function (VDF) will improve committee robustness and lower the safe minimum committee size.)

### Deposit contract

| Name | Value |
| - | - |
| `DEPOSIT_CONTRACT_ADDRESS` | **TBD** |
| `DEPOSIT_CONTRACT_TREE_DEPTH` | `2**5` (= 32) |

### Gwei values

| Name | Value | Unit |
| - | - | :-: |
| `MIN_DEPOSIT_AMOUNT` | `2**0 * 1e9` (= 1,000,000,000) | Gwei |
| `MAX_DEPOSIT_AMOUNT` | `2**5 * 1e9` (= 32,000,000,000) | Gwei |
| `FORK_CHOICE_BALANCE_INCREMENT` | `2**0 * 1e9` (= 1,000,000,000) | Gwei |
| `EJECTION_BALANCE` | `2**4 * 1e9` (= 16,000,000,000) | Gwei |

### Initial values

| Name | Value |
| - | - |
| `GENESIS_FORK_VERSION` | `0` |
| `GENESIS_SLOT` | `2**63` |
| `GENESIS_EPOCH` | `slot_to_epoch(GENESIS_SLOT)` |
| `GENESIS_START_SHARD` | `0` |
| `FAR_FUTURE_EPOCH` | `2**64 - 1` |
| `ZERO_HASH` | `int_to_bytes32(0)` |
| `EMPTY_SIGNATURE` | `int_to_bytes96(0)` |
| `BLS_WITHDRAWAL_PREFIX_BYTE` | `int_to_bytes1(0)` |

* `GENESIS_SLOT` should be at least as large in terms of time as the largest of the time parameters or state list lengths below (ie. it should be at least as large as any value measured in slots, and at least `EPOCH_LENGTH` times as large as any value measured in epochs).

### Time parameters

| Name | Value | Unit | Duration |
| - | - | :-: | :-: |
| `SLOT_DURATION` | `6` | seconds | 6 seconds |
| `MIN_ATTESTATION_INCLUSION_DELAY` | `2**2` (= 4) | slots | 24 seconds |
| `EPOCH_LENGTH` | `2**6` (= 64) | slots | 6.4 minutes |
| `SEED_LOOKAHEAD` | `2**0` (= 1) | epochs | 6.4 minutes |
| `ENTRY_EXIT_DELAY` | `2**2` (= 4) | epochs | 25.6 minutes |
| `ETH1_DATA_VOTING_PERIOD` | `2**4` (= 16) | epochs | ~1.7 hours |
| `MIN_VALIDATOR_WITHDRAWAL_EPOCHS` | `2**8` (= 256) | epochs | ~27 hours |

### State list lengths

| Name | Value | Unit | Duration |
| - | - | :-: | :-: |
| `LATEST_BLOCK_ROOTS_LENGTH` | `2**13` (= 8,192) | slots | ~13 hours |
| `LATEST_RANDAO_MIXES_LENGTH` | `2**13` (= 8,192) | epochs | ~36 days |
| `LATEST_INDEX_ROOTS_LENGTH` | `2**13` (= 8,192) | epochs | ~36 days |
| `LATEST_PENALIZED_EXIT_LENGTH` | `2**13` (= 8,192) | epochs | ~36 days |

### Reward and penalty quotients

| Name | Value |
| - | - |
| `BASE_REWARD_QUOTIENT` | `2**5` (= 32) |
| `WHISTLEBLOWER_REWARD_QUOTIENT` | `2**9` (= 512) |
| `INCLUDER_REWARD_QUOTIENT` | `2**3` (= 8) |
| `INACTIVITY_PENALTY_QUOTIENT` | `2**24` (= 16,777,216) |

* The `BASE_REWARD_QUOTIENT` parameter dictates the per-epoch reward. It corresponds to ~2.54% annual interest assuming 10 million participating ETH in every epoch.
* The `INACTIVITY_PENALTY_QUOTIENT` equals `INVERSE_SQRT_E_DROP_TIME**2` where `INVERSE_SQRT_E_DROP_TIME := 2**12 epochs` (~18 days) is the time it takes the inactivity penalty to reduce the balance of non-participating [validators](#dfn-validator) to about `1/sqrt(e) ~= 60.6%`. Indeed, the balance retained by offline [validators](#dfn-validator) after `n` epochs is about `(1-1/INACTIVITY_PENALTY_QUOTIENT)**(n**2/2)` so after `INVERSE_SQRT_E_DROP_TIME` epochs it is roughly `(1-1/INACTIVITY_PENALTY_QUOTIENT)**(INACTIVITY_PENALTY_QUOTIENT/2) ~= 1/sqrt(e)`.

### Status flags

| Name | Value |
| - | - |
| `INITIATED_EXIT` | `2**0` (= 1) |
| `WITHDRAWABLE` | `2**1` (= 2) |

### Max operations per block

| Name | Value |
| - | - |
| `MAX_PROPOSER_SLASHINGS` | `2**4` (= 16) |
| `MAX_ATTESTER_SLASHINGS` | `2**0` (= 1) |
| `MAX_ATTESTATIONS` | `2**7` (= 128) |
| `MAX_DEPOSITS` | `2**4` (= 16) |
| `MAX_EXITS` | `2**4` (= 16) |

### Signature domains

| Name | Value |
| - | - |
| `DOMAIN_DEPOSIT` | `0` |
| `DOMAIN_ATTESTATION` | `1` |
| `DOMAIN_PROPOSAL` | `2` |
| `DOMAIN_EXIT` | `3` |
| `DOMAIN_RANDAO` | `4` |

## Data structures

The following data structures are defined as [SimpleSerialize (SSZ)](https://github.com/ethereum/eth2.0-specs/blob/master/specs/simple-serialize.md) objects.

### Beacon chain operations

#### Proposer slashings

##### `ProposerSlashing`

```python
{
    # Proposer index
    'proposer_index': 'uint64',
    # First proposal data
    'proposal_data_1': ProposalSignedData,
    # First proposal signature
    'proposal_signature_1': 'bytes96',
    # Second proposal data
    'proposal_data_2': ProposalSignedData,
    # Second proposal signature
    'proposal_signature_2': 'bytes96',
}
```

#### Attester slashings

##### `AttesterSlashing`

```python
{
    # First slashable attestation
    'slashable_attestation_1': SlashableAttestation,
    # Second slashable attestation
    'slashable_attestation_2': SlashableAttestation,
}
```

##### `SlashableAttestation`

```python
{
    # Validator indices
    'validator_indices': ['uint64'],
    # Attestation data
    'data': AttestationData,
    # Custody bitfield
    'custody_bitfield': 'bytes',
    # Aggregate signature
    'aggregate_signature': 'bytes96',
}
```

#### Attestations

##### `Attestation`

```python
{
    # Attester aggregation bitfield
    'aggregation_bitfield': 'bytes',
    # Attestation data
    'data': AttestationData,
    # Custody bitfield
    'custody_bitfield': 'bytes',
    # BLS aggregate signature
    'aggregate_signature': 'bytes96',
}
```

##### `AttestationData`

```python
{
    # Slot number
    'slot': 'uint64',
    # Shard number
    'shard': 'uint64',
    # Hash of root of the signed beacon block
    'beacon_block_root': 'bytes32',
    # Hash of root of the ancestor at the epoch boundary
    'epoch_boundary_root': 'bytes32',
    # Shard block's hash of root
    'shard_block_root': 'bytes32',
    # Last crosslink's hash of root
    'latest_crosslink_root': 'bytes32',
    # Last justified epoch in the beacon state
    'justified_epoch': 'uint64',
    # Hash of the last justified beacon block
    'justified_block_root': 'bytes32',
}
```

##### `AttestationDataAndCustodyBit`

```python
{
    # Attestation data
    'data': AttestationData,
    # Custody bit
    'custody_bit': 'bool',
}
```

#### Deposits

##### `Deposit`

```python
{
    # Branch in the deposit tree
    'branch': ['bytes32'],
    # Index in the deposit tree
    'index': 'uint64',
    # Data
    'deposit_data': DepositData,
}
```

##### `DepositData`

```python
{
    # Amount in Gwei
    'amount': 'uint64',
    # Timestamp from deposit contract
    'timestamp': 'uint64',
    # Deposit input
    'deposit_input': DepositInput,
}
```

##### `DepositInput`

```python
{
    # BLS pubkey
    'pubkey': 'bytes48',
    # Withdrawal credentials
    'withdrawal_credentials': 'bytes32',
    # A BLS signature of this `DepositInput`
    'proof_of_possession': 'bytes96',
}
```

#### Exits

##### `Exit`

```python
{
    # Minimum epoch for processing exit
    'epoch': 'uint64',
    # Index of the exiting validator
    'validator_index': 'uint64',
    # Validator signature
    'signature': 'bytes96',
}
```

### Beacon chain blocks

#### `BeaconBlock`

```python
{
    ## Header ##
    'slot': 'uint64',
    'parent_root': 'bytes32',
    'state_root': 'bytes32',
    'randao_reveal': 'bytes96',
    'eth1_data': Eth1Data,
    'signature': 'bytes96',

    ## Body ##
    'body': BeaconBlockBody,
}
```

#### `BeaconBlockBody`

```python
{
    'proposer_slashings': [ProposerSlashing],
    'attester_slashings': [AttesterSlashing],
    'attestations': [Attestation],
    'deposits': [Deposit],
    'exits': [Exit],
}
```

#### `ProposalSignedData`

```python
{
    # Slot number
    'slot': 'uint64',
    # Shard number (`BEACON_CHAIN_SHARD_NUMBER` for beacon chain)
    'shard': 'uint64',
    # Block's hash of root
    'block_root': 'bytes32',
}
```

### Beacon chain state

#### `BeaconState`

```python
{
    # Misc
    'slot': 'uint64',
    'genesis_time': 'uint64',
    'fork': Fork,  # For versioning hard forks

    # Validator registry
    'validator_registry': [Validator],
    'validator_balances': ['uint64'],
    'validator_registry_update_epoch': 'uint64',

    # Randomness and committees
    'latest_randao_mixes': ['bytes32'],
    'previous_epoch_start_shard': 'uint64',
    'current_epoch_start_shard': 'uint64',
    'previous_calculation_epoch': 'uint64',
    'current_calculation_epoch': 'uint64',
    'previous_epoch_seed': 'bytes32',
    'current_epoch_seed': 'bytes32',

    # Finality
    'previous_justified_epoch': 'uint64',
    'justified_epoch': 'uint64',
    'justification_bitfield': 'uint64',
    'finalized_epoch': 'uint64',

    # Recent state
    'latest_crosslinks': [Crosslink],
    'latest_block_roots': ['bytes32'],
    'latest_index_roots': ['bytes32'],
    'latest_penalized_balances': ['uint64'],  # Balances penalized at every withdrawal period
    'latest_attestations': [PendingAttestation],
    'batched_block_roots': ['bytes32'],

    # Ethereum 1.0 chain data
    'latest_eth1_data': Eth1Data,
    'eth1_data_votes': [Eth1DataVote],
}
```

#### `Validator`

```python
{
    # BLS public key
    'pubkey': 'bytes48',
    # Withdrawal credentials
    'withdrawal_credentials': 'bytes32',
    # Epoch when validator activated
    'activation_epoch': 'uint64',
    # Epoch when validator exited
    'exit_epoch': 'uint64',
    # Epoch when validator withdrew
    'withdrawal_epoch': 'uint64',
    # Epoch when validator was penalized
    'penalized_epoch': 'uint64',
    # Status flags
    'status_flags': 'uint64',
}
```

#### `Crosslink`

```python
{
    # Epoch number
    'epoch': 'uint64',
    # Shard block root
    'shard_block_root': 'bytes32',
}
```

#### `PendingAttestation`

```python
{
    # Attester aggregation bitfield
    'aggregation_bitfield': 'bytes',
    # Attestation data
    'data': AttestationData,
    # Custody bitfield
    'custody_bitfield': 'bytes',
    # Inclusion slot
    'inclusion_slot': 'uint64',
}
```

#### `Fork`

```python
{
    # Previous fork version
    'previous_version': 'uint64',
    # Current fork version
    'current_version': 'uint64',
    # Fork epoch number
    'epoch': 'uint64',
}
```

#### `Eth1Data`

```python
{
    # Root of the deposit tree
    'deposit_root': 'bytes32',
    # Block hash
    'block_hash': 'bytes32',
}
```

#### `Eth1DataVote`

```python
{
    # Data being voted for
    'eth1_data': Eth1Data,
    # Vote count
    'vote_count': 'uint64',
}
```

## Custom Types

We define the following Python custom types for type hinting and readability:

| Name | SSZ equivalent | Description |
| - | - | - |
| `SlotNumber` | `uint64` | a slot number |
| `EpochNumber` | `uint64` | an epoch number |
| `ShardNumber` | `uint64` | a shard number |
| `ValidatorIndex` | `uint64` | an index in the validator registry |
| `Gwei` | `uint64` | an amount in Gwei |
| `Bytes32` | `bytes32` | 32 bytes of binary data |
| `BLSPubkey` | `bytes48` | a BLS public key |
| `BLSSignature` | `bytes96` | a BLS signature |

## Helper functions

Note: The definitions below are for specification purposes and are not necessarily optimal implementations.

### `hash`

The hash function is denoted by `hash`. In Phase 0 the beacon chain is deployed with the same hash function as Ethereum 1.0, i.e. Keccak-256 (also incorrectly known as SHA3).

Note: We aim to migrate to a S[T/N]ARK-friendly hash function in a future Ethereum 2.0 deployment phase.

### `hash_tree_root`

`def hash_tree_root(object: SSZSerializable) -> Bytes32` is a function for hashing objects into a single root utilizing a hash tree structure. `hash_tree_root` is defined in the [SimpleSerialize spec](https://github.com/ethereum/eth2.0-specs/blob/master/specs/simple-serialize.md#tree-hash).

### `slot_to_epoch`

```python
def slot_to_epoch(slot: SlotNumber) -> EpochNumber:
    """
    Return the epoch number of the given ``slot``.
    """
    return slot // EPOCH_LENGTH
```

### `get_previous_epoch`

```python
def get_previous_epoch(state: BeaconState) -> EpochNumber:
    """`
    Return the previous epoch of the given ``state``.
    If the current epoch is  ``GENESIS_EPOCH``, return ``GENESIS_EPOCH``.
    """
    if slot_to_epoch(state.slot) > GENESIS_EPOCH:
        return slot_to_epoch(state.slot) - 1
    return slot_to_epoch(state.slot)
```

### `get_current_epoch`

```python
def get_current_epoch(state: BeaconState) -> EpochNumber:
    """
    Return the current epoch of the given ``state``.
    """
    return slot_to_epoch(state.slot)
```

### `get_epoch_start_slot`

```python
def get_epoch_start_slot(epoch: EpochNumber) -> SlotNumber:
    """
    Return the starting slot of the given ``epoch``.
    """
    return epoch * EPOCH_LENGTH
```

### `is_active_validator`
```python
def is_active_validator(validator: Validator, epoch: EpochNumber) -> bool:
    """
    Check if ``validator`` is active.
    """
    return validator.activation_epoch <= epoch < validator.exit_epoch
```

### `get_active_validator_indices`

```python
def get_active_validator_indices(validators: List[Validator], epoch: EpochNumber) -> List[ValidatorIndex]:
    """
    Get indices of active validators from ``validators``.
    """
    return [i for i, v in enumerate(validators) if is_active_validator(v, epoch)]
```

### `get_permuted_index`

```python
def get_permuted_index(index: int, list_size: int, seed: Bytes32) -> int:
    """
<<<<<<< HEAD
    values_count = len(values)

    # Entropy is consumed from the seed in 3-byte (24 bit) chunks.
    rand_bytes = 3
    # The highest possible result of the RNG.
    rand_max = 2 ** (rand_bytes * 8) - 1

    # The range of the RNG places an upper-bound on the size of the list that
    # may be shuffled. It is a logic error to supply an oversized list.
    assert values_count < rand_max

    output = [x for x in values]
    source = seed
    index = 0
    while index < values_count - 1:
        # Re-hash the `source` to obtain a new pattern of bytes.
        source = hash(source)
        # Iterate through the `source` bytes in 3-byte chunks.
        for position in range(0, 32 - (32 % rand_bytes), rand_bytes):
            # Determine the number of indices remaining in `values` and exit
            # once the last index is reached.
            remaining = values_count - index
            if remaining == 1:
                break

            # Read 3-bytes of `source` as a 24-bit little-endian integer.
            sample_from_source = int.from_bytes(source[position:position + rand_bytes], 'little')

            # Sample values greater than or equal to `sample_max` will cause
            # modulo bias when mapped into the `remaining` range.
            sample_max = rand_max - rand_max % remaining
=======
    Return `p(index)` in a pseudorandom permutation `p` of `0...list_size-1` with ``seed`` as entropy.
>>>>>>> 87dc8a6c

    Utilizes 'swap or not' shuffling found in
    https://link.springer.com/content/pdf/10.1007%2F978-3-642-32009-5_1.pdf
    See the 'generalized domain' algorithm on page 3.
    """
    for round in range(SHUFFLE_ROUND_COUNT):
        pivot = bytes_to_int(hash(seed + int_to_bytes1(round))[0:8]) % list_size
        flip = (pivot - index) % list_size
        position = max(index, flip)
        source = hash(seed + int_to_bytes1(round) + int_to_bytes4(position // 256))
        byte = source[(position % 256) // 8]
        bit = (byte >> (position % 8)) % 2
        index = flip if bit else index

    return index
```

### `split`

```python
def split(values: List[Any], split_count: int) -> List[List[Any]]:
    """
    Splits ``values`` into ``split_count`` pieces.
    """
    list_length = len(values)
    return [
        values[(list_length * i // split_count): (list_length * (i + 1) // split_count)]
        for i in range(split_count)
    ]
```

### `get_epoch_committee_count`

```python
def get_epoch_committee_count(active_validator_count: int) -> int:
    """
    Return the number of committees in one epoch.
    """
    return max(
        1,
        min(
            SHARD_COUNT // EPOCH_LENGTH,
            active_validator_count // EPOCH_LENGTH // TARGET_COMMITTEE_SIZE,
        )
    ) * EPOCH_LENGTH
```

### `get_shuffling`

```python
def get_shuffling(seed: Bytes32,
                  validators: List[Validator],
                  epoch: EpochNumber) -> List[List[ValidatorIndex]]
    """
    Shuffle ``validators`` into crosslink committees seeded by ``seed`` and ``epoch``.
    Return a list of ``committees_per_epoch`` committees where each
    committee is itself a list of validator indices.
    """

    active_validator_indices = get_active_validator_indices(validators, epoch)

    committees_per_epoch = get_epoch_committee_count(len(active_validator_indices))

    # Shuffle
    shuffled_active_validator_indices = [
        active_validator_indices[get_permuted_index(i, len(active_validator_indices), seed)]
        for i in active_validator_indices
    ]

    # Split the shuffled list into committees_per_epoch pieces
    return split(shuffled_active_validator_indices, committees_per_epoch)
```

**Invariant**: if `get_shuffling(seed, validators, epoch)` returns some value `x` for some `epoch <= get_current_epoch(state) + ENTRY_EXIT_DELAY`, it should return the same value `x` for the same `seed` and `epoch` and possible future modifications of `validators` forever in phase 0, and until the ~1 year deletion delay in phase 2 and in the future.

**Note**: this definition and the next few definitions make heavy use of repetitive computing. Production implementations are expected to appropriately use caching/memoization to avoid redoing work.

### `get_previous_epoch_committee_count`

```python
def get_previous_epoch_committee_count(state: BeaconState) -> int:
    """
    Return the number of committees in the previous epoch of the given ``state``.
    """
    previous_active_validators = get_active_validator_indices(
        state.validator_registry,
        state.previous_calculation_epoch,
    )
    return get_epoch_committee_count(len(previous_active_validators))
```

### `get_current_epoch_committee_count`

```python
def get_current_epoch_committee_count(state: BeaconState) -> int:
    """
    Return the number of committees in the current epoch of the given ``state``.
    """
    current_active_validators = get_active_validator_indices(
        state.validator_registry,
        state.current_calculation_epoch,
    )
    return get_epoch_committee_count(len(current_active_validators))
```

### `get_next_epoch_committee_count`

```python
def get_next_epoch_committee_count(state: BeaconState) -> int:
    """
    Return the number of committees in the next epoch of the given ``state``.
    """
    next_active_validators = get_active_validator_indices(
        state.validator_registry,
        get_current_epoch(state) + 1,
    )
    return get_epoch_committee_count(len(next_active_validators))
```

### `get_crosslink_committees_at_slot`

```python
def get_crosslink_committees_at_slot(state: BeaconState,
                                     slot: SlotNumber,
                                     registry_change: bool=False) -> List[Tuple[List[ValidatorIndex], ShardNumber]]:
    """
    Return the list of ``(committee, shard)`` tuples for the ``slot``.

    Note: There are two possible shufflings for crosslink committees for a
    ``slot`` in the next epoch -- with and without a `registry_change`
    """
    epoch = slot_to_epoch(slot)
    current_epoch = get_current_epoch(state)
    previous_epoch = get_previous_epoch(state)
    next_epoch = current_epoch + 1

    assert previous_epoch <= epoch <= next_epoch

    if epoch == previous_epoch:
        committees_per_epoch = get_previous_epoch_committee_count(state)
        seed = state.previous_epoch_seed
        shuffling_epoch = state.previous_calculation_epoch
        shuffling_start_shard = state.previous_epoch_start_shard
    elif epoch == current_epoch:
        committees_per_epoch = get_current_epoch_committee_count(state)
        seed = state.current_epoch_seed
        shuffling_epoch = state.current_calculation_epoch
        shuffling_start_shard = state.current_epoch_start_shard
    elif epoch == next_epoch:
        current_committees_per_epoch = get_current_epoch_committee_count(state)
        committees_per_epoch = get_next_epoch_committee_count(state)
        shuffling_epoch = next_epoch

        epochs_since_last_registry_update = current_epoch - state.validator_registry_update_epoch
        if registry_change:
            seed = generate_seed(state, next_epoch)
            shuffling_start_shard = (state.current_epoch_start_shard + current_committees_per_epoch) % SHARD_COUNT
        elif epochs_since_last_registry_update > 1 and is_power_of_two(epochs_since_last_registry_update):
            seed = generate_seed(state, next_epoch)
            shuffling_start_shard = state.current_epoch_start_shard
        else:
            seed = state.current_epoch_seed
            shuffling_start_shard = state.current_epoch_start_shard

    shuffling = get_shuffling(
        seed,
        state.validator_registry,
        shuffling_epoch,
    )
    offset = slot % EPOCH_LENGTH
    committees_per_slot = committees_per_epoch // EPOCH_LENGTH
    slot_start_shard = (shuffling_start_shard + committees_per_slot * offset) % SHARD_COUNT

    return [
        (
            shuffling[committees_per_slot * offset + i],
            (slot_start_shard + i) % SHARD_COUNT,
        )
        for i in range(committees_per_slot)
    ]
```

**Note**: we plan to replace the shuffling algorithm with a pointwise-evaluable shuffle (see https://github.com/ethereum/eth2.0-specs/issues/323), which will allow calculation of the committees for each slot individually.

### `get_block_root`

```python
def get_block_root(state: BeaconState,
                   slot: SlotNumber) -> Bytes32:
    """
    Return the block root at a recent ``slot``.
    """
    assert state.slot <= slot + LATEST_BLOCK_ROOTS_LENGTH
    assert slot < state.slot
    return state.latest_block_roots[slot % LATEST_BLOCK_ROOTS_LENGTH]
```

`get_block_root(_, s)` should always return `hash_tree_root` of the block in the beacon chain at slot `s`, and `get_crosslink_committees_at_slot(_, s)` should not change unless the [validator](#dfn-validator) registry changes.

### `get_randao_mix`

```python
def get_randao_mix(state: BeaconState,
                   epoch: EpochNumber) -> Bytes32:
    """
    Return the randao mix at a recent ``epoch``.
    """
    assert get_current_epoch(state) - LATEST_RANDAO_MIXES_LENGTH < epoch <= get_current_epoch(state)
    return state.latest_randao_mixes[epoch % LATEST_RANDAO_MIXES_LENGTH]
```

### `get_active_index_root`

```python
def get_active_index_root(state: BeaconState,
                          epoch: EpochNumber) -> Bytes32:
    """
    Return the index root at a recent ``epoch``.
    """
    assert get_current_epoch(state) - LATEST_INDEX_ROOTS_LENGTH + ENTRY_EXIT_DELAY < epoch <= get_current_epoch(state) + ENTRY_EXIT_DELAY
    return state.latest_index_roots[epoch % LATEST_INDEX_ROOTS_LENGTH]
```

### `generate_seed`

```python
def generate_seed(state: BeaconState,
                  epoch: EpochNumber) -> Bytes32:
    """
    Generate a seed for the given ``epoch``.
    """
    return hash(
        get_randao_mix(state, epoch - SEED_LOOKAHEAD) +
        get_active_index_root(state, epoch) +
        int_to_bytes32(epoch)
    )
```

### `get_beacon_proposer_index`

```python
def get_beacon_proposer_index(state: BeaconState,
                              slot: SlotNumber) -> ValidatorIndex:
    """
    Return the beacon proposer index for the ``slot``.
    """
    first_committee, _ = get_crosslink_committees_at_slot(state, slot)[0]
    return first_committee[slot % len(first_committee)]
```

### `merkle_root`

```python
def merkle_root(values: List[Bytes32]) -> Bytes32:
    """
    Merkleize ``values`` (where ``len(values)`` is a power of two) and return the Merkle root.
    """
    o = [0] * len(values) + values
    for i in range(len(values) - 1, 0, -1):
        o[i] = hash(o[i * 2] + o[i * 2 + 1])
    return o[1]
```

### `get_attestation_participants`

```python
def get_attestation_participants(state: BeaconState,
                                 attestation_data: AttestationData,
                                 bitfield: bytes) -> List[ValidatorIndex]:
    """
    Return the participant indices at for the ``attestation_data`` and ``bitfield``.
    """
    # Find the committee in the list with the desired shard
    crosslink_committees = get_crosslink_committees_at_slot(state, attestation_data.slot)

    assert attestation_data.shard in [shard for _, shard in crosslink_committees]
    crosslink_committee = [committee for committee, shard in crosslink_committees if shard == attestation_data.shard][0]

    assert verify_bitfield(bitfield, len(crosslink_committee))

    # Find the participating attesters in the committee
    participants = []
    for i, validator_index in enumerate(crosslink_committee):
        aggregation_bit = get_bitfield_bit(bitfield, i)
        if aggregation_bit == 0b1:
            participants.append(validator_index)
    return participants
```

### `is_power_of_two`

```python
def is_power_of_two(value: int) -> bool:
    """
    Check if ``value`` is a power of two integer.
    """
    if value == 0:
        return False
    else:
        return 2**int(math.log2(value)) == value
```

### `int_to_bytes1`, `int_to_bytes2`, ...

`int_to_bytes1(x): return x.to_bytes(1, 'little')`, `int_to_bytes2(x): return x.to_bytes(2, 'little')`, and so on for all integers, particularly 1, 2, 3, 4, 8, 32, 48, 96.

### `bytes_to_int`

```python
def bytes_to_int(data: bytes) -> int:
    return int.from_bytes(data, 'little')
```

### `get_effective_balance`

```python
def get_effective_balance(state: State, index: ValidatorIndex) -> Gwei:
    """
    Return the effective balance (also known as "balance at stake") for a validator with the given ``index``.
    """
    return min(state.validator_balances[index], MAX_DEPOSIT_AMOUNT)
```

### `get_total_balance`

```python
def get_total_balance(state: BeaconState, validators: List[ValidatorIndex]) -> Gwei:
    """
    Return the combined effective balance of an array of validators.
    """
    return sum([get_effective_balance(state, i) for i in validators])
```

### `get_fork_version`

```python
def get_fork_version(fork: Fork,
                     epoch: EpochNumber) -> int:
    """
    Return the fork version of the given ``epoch``.
    """
    if epoch < fork.epoch:
        return fork.previous_version
    else:
        return fork.current_version
```

### `get_domain`

```python
def get_domain(fork: Fork,
               epoch: EpochNumber,
               domain_type: int) -> int:
    """
    Get the domain number that represents the fork meta and signature domain.
    """
    fork_version = get_fork_version(fork, epoch)
    return fork_version * 2**32 + domain_type
```

### `get_bitfield_bit`

```python
def get_bitfield_bit(bitfield: bytes, i: int) -> int:
    """
    Extract the bit in ``bitfield`` at position ``i``.
    """
    return (bitfield[i // 8] >> (7 - (i % 8))) % 2
```

### `verify_bitfield`

```python
def verify_bitfield(bitfield: bytes, committee_size: int) -> bool:
    """
    Verify ``bitfield`` against the ``committee_size``.
    """
    if len(bitfield) != (committee_size + 7) // 8:
        return False

    # Check `bitfield` is padded with zero bits only
    for i in range(committee_size, len(bitfield) * 8):
        if get_bitfield_bit(bitfield, i) == 0b1:
            return False

    return True
```

### `verify_slashable_attestation`

```python
def verify_slashable_attestation(state: BeaconState, slashable_attestation: SlashableAttestation) -> bool:
    """
    Verify validity of ``slashable_attestation`` fields.
    """
    if slashable_attestation.custody_bitfield != b'\x00' * len(slashable_attestation.custody_bitfield):  # [TO BE REMOVED IN PHASE 1]
        return False

    if len(slashable_attestation.validator_indices) == 0:
        return False

    for i in range(len(slashable_attestation.validator_indices) - 1):
        if slashable_attestation.validator_indices[i] >= slashable_attestation.validator_indices[i + 1]:
            return False

    if not verify_bitfield(slashable_attestation.custody_bitfield, len(slashable_attestation.validator_indices)):
        return False

    if len(slashable_attestation.validator_indices) > MAX_INDICES_PER_SLASHABLE_VOTE:
        return False

    custody_bit_0_indices = []
    custody_bit_1_indices = []
    for i, validator_index in enumerate(slashable_attestation.validator_indices):
        if get_bitfield_bit(slashable_attestation.custody_bitfield, i) == 0b0:
            custody_bit_0_indices.append(validator_index)
        else:
            custody_bit_1_indices.append(validator_index)

    return bls_verify_multiple(
        pubkeys=[
            bls_aggregate_pubkeys([state.validator_registry[i].pubkey for i in custody_bit_0_indices]),
            bls_aggregate_pubkeys([state.validator_registry[i].pubkey for i in custody_bit_1_indices]),
        ],
        message_hashes=[
            hash_tree_root(AttestationDataAndCustodyBit(data=slashable_attestation.data, custody_bit=0b0)),
            hash_tree_root(AttestationDataAndCustodyBit(data=slashable_attestation.data, custody_bit=0b1)),
        ],
        signature=slashable_attestation.aggregate_signature,
        domain=get_domain(state.fork, slot_to_epoch(vote_data.data.slot), DOMAIN_ATTESTATION),
    )
```

### `is_double_vote`

```python
def is_double_vote(attestation_data_1: AttestationData,
                   attestation_data_2: AttestationData) -> bool:
    """
    Check if ``attestation_data_1`` and ``attestation_data_2`` have the same target.
    """
    target_epoch_1 = slot_to_epoch(attestation_data_1.slot)
    target_epoch_2 = slot_to_epoch(attestation_data_2.slot)
    return target_epoch_1 == target_epoch_2
```

### `is_surround_vote`

```python
def is_surround_vote(attestation_data_1: AttestationData,
                     attestation_data_2: AttestationData) -> bool:
    """
    Check if ``attestation_data_1`` surrounds ``attestation_data_2``.
    """
    source_epoch_1 = attestation_data_1.justified_epoch
    source_epoch_2 = attestation_data_2.justified_epoch
    target_epoch_1 = slot_to_epoch(attestation_data_1.slot)
    target_epoch_2 = slot_to_epoch(attestation_data_2.slot)

    return source_epoch_1 < source_epoch_2 and target_epoch_2 < target_epoch_1
```

### `integer_squareroot`

```python
def integer_squareroot(n: int) -> int:
    """
    The largest integer ``x`` such that ``x**2`` is less than or equal to ``n``.
    """
    assert n >= 0
    x = n
    y = (x + 1) // 2
    while y < x:
        x = y
        y = (x + n // x) // 2
    return x
```

### `get_entry_exit_effect_epoch`

```python
def get_entry_exit_effect_epoch(epoch: EpochNumber) -> EpochNumber:
    """
    An entry or exit triggered in the ``epoch`` given by the input takes effect at
    the epoch given by the output.
    """
    return epoch + 1 + ENTRY_EXIT_DELAY
```

### `bls_verify`

`bls_verify` is a function for verifying a BLS signature, defined in the [BLS Signature spec](https://github.com/ethereum/eth2.0-specs/blob/master/specs/bls_signature.md#bls_verify).

### `bls_verify_multiple`

`bls_verify_multiple` is a function for verifying a BLS signature constructed from multiple messages, defined in the [BLS Signature spec](https://github.com/ethereum/eth2.0-specs/blob/master/specs/bls_signature.md#bls_verify_multiple).

### `bls_aggregate_pubkeys`

`bls_aggregate_pubkeys` is a function for aggregating multiple BLS public keys into a single aggregate key, defined in the [BLS Signature spec](https://github.com/ethereum/eth2.0-specs/blob/master/specs/bls_signature.md#bls_aggregate_pubkeys).

### `validate_proof_of_possession`

```python
def validate_proof_of_possession(state: BeaconState,
                                 pubkey: BLSPubkey,
                                 proof_of_possession: BLSSignature,
                                 withdrawal_credentials: Bytes32) -> bool:
    """
    Verify the given ``proof_of_possession``.
    """
    proof_of_possession_data = DepositInput(
        pubkey=pubkey,
        withdrawal_credentials=withdrawal_credentials,
        proof_of_possession=EMPTY_SIGNATURE,
    )

    return bls_verify(
        pubkey=pubkey,
        message_hash=hash_tree_root(proof_of_possession_data),
        signature=proof_of_possession,
        domain=get_domain(
            state.fork,
            get_current_epoch(state),
            DOMAIN_DEPOSIT,
        )
    )
```

### `process_deposit`

Used to add a [validator](#dfn-validator) or top up an existing [validator](#dfn-validator)'s balance by some `deposit` amount:

```python
def process_deposit(state: BeaconState,
                    pubkey: BLSPubkey,
                    amount: Gwei,
                    proof_of_possession: BLSSignature,
                    withdrawal_credentials: Bytes32) -> None:
    """
    Process a deposit from Ethereum 1.0.
    Note that this function mutates ``state``.
    """
    # Validate the given `proof_of_possession`
    assert validate_proof_of_possession(
        state,
        pubkey,
        proof_of_possession,
        withdrawal_credentials,
    )

    validator_pubkeys = [v.pubkey for v in state.validator_registry]

    if pubkey not in validator_pubkeys:
        # Add new validator
        validator = Validator(
            pubkey=pubkey,
            withdrawal_credentials=withdrawal_credentials,
            activation_epoch=FAR_FUTURE_EPOCH,
            exit_epoch=FAR_FUTURE_EPOCH,
            withdrawal_epoch=FAR_FUTURE_EPOCH,
            penalized_epoch=FAR_FUTURE_EPOCH,
            status_flags=0,
        )

        # Note: In phase 2 registry indices that have been withdrawn for a long time will be recycled.
        state.validator_registry.append(validator)
        state.validator_balances.append(amount)
    else:
        # Increase balance by deposit amount
        index = validator_pubkeys.index(pubkey)
        assert state.validator_registry[index].withdrawal_credentials == withdrawal_credentials

        state.validator_balances[index] += amount
```

### Routines for updating validator status

Note: All functions in this section mutate `state`.

#### `activate_validator`

```python
def activate_validator(state: BeaconState, index: ValidatorIndex, is_genesis: bool) -> None:
    """
    Activate the validator of the given ``index``.
    Note that this function mutates ``state``.
    """
    validator = state.validator_registry[index]

    validator.activation_epoch = GENESIS_EPOCH if is_genesis else get_entry_exit_effect_epoch(get_current_epoch(state))
```

#### `initiate_validator_exit`

```python
def initiate_validator_exit(state: BeaconState, index: ValidatorIndex) -> None:
    """
    Initiate the validator of the given ``index``.
    Note that this function mutates ``state``.
    """
    validator = state.validator_registry[index]
    validator.status_flags |= INITIATED_EXIT
```

#### `exit_validator`

```python
def exit_validator(state: BeaconState, index: ValidatorIndex) -> None:
    """
    Exit the validator of the given ``index``.
    Note that this function mutates ``state``.
    """
    validator = state.validator_registry[index]

    # The following updates only occur if not previous exited
    if validator.exit_epoch <= get_entry_exit_effect_epoch(get_current_epoch(state)):
        return

    validator.exit_epoch = get_entry_exit_effect_epoch(get_current_epoch(state))
```

#### `penalize_validator`

```python
def penalize_validator(state: BeaconState, index: ValidatorIndex) -> None:
    """
    Penalize the validator of the given ``index``.
    Note that this function mutates ``state``.
    """
    exit_validator(state, index)
    validator = state.validator_registry[index]
    state.latest_penalized_balances[get_current_epoch(state) % LATEST_PENALIZED_EXIT_LENGTH] += get_effective_balance(state, index)

    whistleblower_index = get_beacon_proposer_index(state, state.slot)
    whistleblower_reward = get_effective_balance(state, index) // WHISTLEBLOWER_REWARD_QUOTIENT
    state.validator_balances[whistleblower_index] += whistleblower_reward
    state.validator_balances[index] -= whistleblower_reward
    validator.penalized_epoch = get_current_epoch(state)
```

#### `prepare_validator_for_withdrawal`

```python
def prepare_validator_for_withdrawal(state: BeaconState, index: ValidatorIndex) -> None:
    """
    Set the validator with the given ``index`` with ``WITHDRAWABLE`` flag.
    Note that this function mutates ``state``.
    """
    validator = state.validator_registry[index]
    validator.status_flags |= WITHDRAWABLE
```

## Ethereum 1.0 deposit contract

The initial deployment phases of Ethereum 2.0 are implemented without consensus changes to Ethereum 1.0. A deposit contract at address `DEPOSIT_CONTRACT_ADDRESS` is added to Ethereum 1.0 for deposits of ETH to the beacon chain. Validator balances will be withdrawable to the shards in phase 2, i.e. when the EVM2.0 is deployed and the shards have state.

### Deposit arguments

The deposit contract has a single `deposit` function which takes as argument a SimpleSerialize'd `DepositInput`.

### Withdrawal credentials

One of the `DepositInput` fields is `withdrawal_credentials`. It is a commitment to credentials for withdrawals to shards. The first byte of `withdrawal_credentials` is a version number. As of now the only expected format is as follows:

* `withdrawal_credentials[:1] == BLS_WITHDRAWAL_PREFIX_BYTE`
* `withdrawal_credentials[1:] == hash(withdrawal_pubkey)[1:]` where `withdrawal_pubkey` is a BLS pubkey

The private key corresponding to `withdrawal_pubkey` will be required to initiate a withdrawal. It can be stored separately until a withdrawal is required, e.g. in cold storage.

### `Deposit` logs

Every Ethereum 1.0 deposit, of size between `MIN_DEPOSIT_AMOUNT` and `MAX_DEPOSIT_AMOUNT`, emits a `Deposit` log for consumption by the beacon chain. The deposit contract does little validation, pushing most of the validator onboarding logic to the beacon chain. In particular, the proof of possession (a BLS12 signature) is not verified by the deposit contract.

### `ChainStart` log

When sufficiently many full deposits have been made the deposit contract emits the `ChainStart` log. The beacon chain state may then be initialized by calling the `get_initial_beacon_state` function (defined below) where:

* `genesis_time` equals `time` in the `ChainStart` log
* `latest_eth1_data.deposit_root` equals `deposit_root` in the `ChainStart` log, and `latest_eth1_data.block_hash` equals the hash of the block that included the log
* `initial_validator_deposits` is a list of `Deposit` objects built according to the `Deposit` logs up to the deposit that triggered the `ChainStart` log, processed in the order in which they were emitted (oldest to newest)

### Vyper code

The source for the Vyper contract lives in a [separate repository](https://github.com/ethereum/deposit_contract) at [https://github.com/ethereum/deposit_contract/blob/master/deposit_contract/contracts/validator_registration.v.py](https://github.com/ethereum/deposit_contract/blob/master/deposit_contract/contracts/validator_registration.v.py).

Note: to save ~10x on gas this contract uses a somewhat unintuitive progressive Merkle root calculation algo that requires only O(log(n)) storage. See https://github.com/ethereum/research/blob/master/beacon_chain_impl/progressive_merkle_tree.py for an implementation of the same algo in python tested for correctness.

For convenience, we provide the interface to the contract here:

* `__init__()`: initializes the contract
* `get_deposit_root() -> bytes32`: returns the current root of the deposit tree
* `deposit(bytes[512])`: adds a deposit instance to the deposit tree, incorporating the input argument and the value transferred in the given call. Note: the amount of value transferred *must* be within `MIN_DEPOSIT_AMOUNT` and `MAX_DEPOSIT_AMOUNT`, inclusive. Each of these constants are specified in units of Gwei.

## On startup

A valid block with slot `GENESIS_SLOT` (a "genesis block") has the following values. Other validity rules (e.g. requiring a signature) do not apply.

```python
{
    slot=GENESIS_SLOT,
    parent_root=ZERO_HASH,
    state_root=STARTUP_STATE_ROOT,
    randao_reveal=EMPTY_SIGNATURE,
    eth1_data=Eth1Data(
        deposit_root=ZERO_HASH,
        block_hash=ZERO_HASH
    ),
    signature=EMPTY_SIGNATURE,
    body=BeaconBlockBody(
        proposer_slashings=[],
        attester_slashings=[],
        attestations=[],
        deposits=[],
        exits=[],
    ),
}
```

`STARTUP_STATE_ROOT` (in the above "genesis block") is generated from the `get_initial_beacon_state` function below. When enough full deposits have been made to the deposit contract and the `ChainStart` log has been emitted, `get_initial_beacon_state` will execute to compute the `hash_tree_root` of `BeaconState`.

```python
def get_initial_beacon_state(initial_validator_deposits: List[Deposit],
                             genesis_time: int,
                             latest_eth1_data: Eth1Data) -> BeaconState:
    """
    Get the initial ``BeaconState``.
    """
    state = BeaconState(
        # Misc
        slot=GENESIS_SLOT,
        genesis_time=genesis_time,
        fork=Fork(
            previous_version=GENESIS_FORK_VERSION,
            current_version=GENESIS_FORK_VERSION,
            epoch=GENESIS_EPOCH,
        ),

        # Validator registry
        validator_registry=[],
        validator_balances=[],
        validator_registry_update_epoch=GENESIS_EPOCH,

        # Randomness and committees
        latest_randao_mixes=[ZERO_HASH for _ in range(LATEST_RANDAO_MIXES_LENGTH)],
        previous_epoch_start_shard=GENESIS_START_SHARD,
        current_epoch_start_shard=GENESIS_START_SHARD,
        previous_calculation_epoch=GENESIS_EPOCH,
        current_calculation_epoch=GENESIS_EPOCH,
        previous_epoch_seed=ZERO_HASH,
        current_epoch_seed=ZERO_HASH,

        # Finality
        previous_justified_epoch=GENESIS_EPOCH,
        justified_epoch=GENESIS_EPOCH,
        justification_bitfield=0,
        finalized_epoch=GENESIS_EPOCH,

        # Recent state
        latest_crosslinks=[Crosslink(epoch=GENESIS_EPOCH, shard_block_root=ZERO_HASH) for _ in range(SHARD_COUNT)],
        latest_block_roots=[ZERO_HASH for _ in range(LATEST_BLOCK_ROOTS_LENGTH)],
        latest_index_roots=[ZERO_HASH for _ in range(LATEST_INDEX_ROOTS_LENGTH)],
        latest_penalized_balances=[0 for _ in range(LATEST_PENALIZED_EXIT_LENGTH)],
        latest_attestations=[],
        batched_block_roots=[],

        # Ethereum 1.0 chain data
        latest_eth1_data=latest_eth1_data,
        eth1_data_votes=[],
    )

    # Process initial deposits
    for deposit in initial_validator_deposits:
        process_deposit(
            state=state,
            pubkey=deposit.deposit_data.deposit_input.pubkey,
            amount=deposit.deposit_data.amount,
            proof_of_possession=deposit.deposit_data.deposit_input.proof_of_possession,
            withdrawal_credentials=deposit.deposit_data.deposit_input.withdrawal_credentials,
        )

    # Process initial activations
    for validator_index, _ in enumerate(state.validator_registry):
        if get_effective_balance(state, validator_index) >= MAX_DEPOSIT_AMOUNT:
            activate_validator(state, validator_index, is_genesis=True)

    genesis_active_index_root = hash_tree_root(get_active_validator_indices(state.validator_registry, GENESIS_EPOCH))
    for index in range(LATEST_INDEX_ROOTS_LENGTH):
        state.latest_index_roots[index] = genesis_active_index_root
    state.current_epoch_seed = generate_seed(state, GENESIS_EPOCH)

    return state
```

## Beacon chain processing

The beacon chain is the system chain for Ethereum 2.0. The main responsibilities of the beacon chain are:

* Store and maintain the registry of [validators](#dfn-validator)
* Process crosslinks (see above)
* Process its per-block consensus, as well as the finality gadget

Processing the beacon chain is similar to processing the Ethereum 1.0 chain. Clients download and process blocks, and maintain a view of what is the current "canonical chain", terminating at the current "head". However, because of the beacon chain's relationship with Ethereum 1.0, and because it is a proof-of-stake chain, there are differences.

For a beacon chain block, `block`, to be processed by a node, the following conditions must be met:

* The parent block with root `block.parent_root` has been processed and accepted.
* An Ethereum 1.0 block pointed to by the `state.latest_eth1_data.block_hash` has been processed and accepted.
* The node's local clock time is greater than or equal to `state.genesis_time + block.slot * SLOT_DURATION`.

If these conditions are not met, the client should delay processing the beacon block until the conditions are all satisfied.

Beacon block production is significantly different because of the proof of stake mechanism. A client simply checks what it thinks is the canonical chain when it should create a block, and looks up what its slot number is; when the slot arrives, it either proposes or attests to a block as required. Note that this requires each node to have a clock that is roughly (i.e. within `SLOT_DURATION` seconds) synchronized with the other nodes.

### Beacon chain fork choice rule

The beacon chain fork choice rule is a hybrid that combines justification and finality with Latest Message Driven (LMD) Greediest Heaviest Observed SubTree (GHOST). At any point in time a [validator](#dfn-validator) `v` subjectively calculates the beacon chain head as follows.

* Abstractly define `Store` as the type of storage object for the chain data and `store` be the set of attestations and blocks that the [validator](#dfn-validator) `v` has observed and verified (in particular, block ancestors must be recursively verified). Attestations not yet included in any chain are still included in `store`.
* Let `finalized_head` be the finalized block with the highest epoch. (A block `B` is finalized if there is a descendant of `B` in `store` the processing of which sets `B` as finalized.)
* Let `justified_head` be the descendant of `finalized_head` with the highest epoch that has been justified for at least 1 epoch. (A block `B` is justified if there is a descendant of `B` in `store` the processing of which sets `B` as justified.) If no such descendant exists set `justified_head` to `finalized_head`.
* Let `get_ancestor(store: Store, block: BeaconBlock, slot: SlotNumber) -> BeaconBlock` be the ancestor of `block` with slot number `slot`. The `get_ancestor` function can be defined recursively as:

```python
def get_ancestor(store: Store, block: BeaconBlock, slot: SlotNumber) -> BeaconBlock:
    """
    Get the ancestor of ``block`` with slot number ``slot``; return ``None`` if not found.
    """
    if block.slot == slot:
        return block
    elif block.slot < slot:
        return None
    else:
        return get_ancestor(store, store.get_parent(block), slot)
```

* Let `get_latest_attestation(store: Store, validator_index: ValidatorIndex) -> Attestation` be the attestation with the highest slot number in `store` from the validator with the given `validator_index`. If several such attestations exist, use the one the [validator](#dfn-validator) `v` observed first.
* Let `get_latest_attestation_target(store: Store, validator_index: ValidatorIndex) -> BeaconBlock` be the target block in the attestation `get_latest_attestation(store, validator_index)`.
* Let `get_children(store: Store, block: BeaconBlock) -> List[BeaconBlock]` returns the child blocks of the given `block`.
* Let `justified_head_state` be the resulting `BeaconState` object from processing the chain up to the `justified_head`.
* The `head` is `lmd_ghost(store, justified_head_state, justified_head)` where the function `lmd_ghost` is defined below. Note that the implementation below is suboptimal; there are implementations that compute the head in time logarithmic in slot count.

```python
def lmd_ghost(store: Store, start_state: BeaconState, start_block: BeaconBlock) -> BeaconBlock:
    """
    Execute the LMD-GHOST algorithm to find the head ``BeaconBlock``.
    """
    validators = start_state.validator_registry
    active_validator_indices = get_active_validator_indices(validators, start_state.slot)
    attestation_targets = [
        (validator_index, get_latest_attestation_target(store, validator_index))
        for validator_index in active_validator_indices
    ]

    def get_vote_count(block: BeaconBlock) -> int:
        return sum(
            get_effective_balance(start_state.validator_balances[validator_index]) // FORK_CHOICE_BALANCE_INCREMENT
            for validator_index, target in attestation_targets
            if get_ancestor(store, target, block.slot) == block
        )

    head = start_block
    while 1:
        children = get_children(store, head)
        if len(children) == 0:
            return head
        head = max(children, key=get_vote_count)
```

## Beacon chain state transition function

We now define the state transition function. At a high level the state transition is made up of three parts:

1. The per-slot transitions, which happens at the start of every slot.
2. The per-block transitions, which happens at every block.
3. The per-epoch transitions, which happens at the end of the last slot of every epoch (i.e. `(state.slot + 1) % EPOCH_LENGTH == 0`).

The per-slot transitions focus on the slot counter and block roots records updates; the per-block transitions generally focus on verifying aggregate signatures and saving temporary records relating to the per-block activity in the `BeaconState`; the per-epoch transitions focus on the [validator](#dfn-validator) registry, including adjusting balances and activating and exiting [validators](#dfn-validator), as well as processing crosslinks and managing block justification/finalization.

_Note_: If there are skipped slots between a block and its parent block, run the steps in the [per-slot](#per-slot-processing) and [per-epoch](#per-epoch-processing) sections once for each skipped slot and then once for the slot containing the new block.

### Per-slot processing

Below are the processing steps that happen at every slot.

#### Slot

* Set `state.slot += 1`.

#### Block roots

* Let `previous_block_root` be the `hash_tree_root` of the previous beacon block processed in the chain.
* Set `state.latest_block_roots[(state.slot - 1) % LATEST_BLOCK_ROOTS_LENGTH] = previous_block_root`.
* If `state.slot % LATEST_BLOCK_ROOTS_LENGTH == 0` append `merkle_root(state.latest_block_roots)` to `state.batched_block_roots`.

### Per-block processing

Below are the processing steps that happen at every `block`.

#### Slot

* Verify that `block.slot == state.slot`.

#### Proposer signature

* Let `block_without_signature_root` be the `hash_tree_root` of `block` where `block.signature` is set to `EMPTY_SIGNATURE`.
* Let `proposal_root = hash_tree_root(ProposalSignedData(state.slot, BEACON_CHAIN_SHARD_NUMBER, block_without_signature_root))`.
* Verify that `bls_verify(pubkey=state.validator_registry[get_beacon_proposer_index(state, state.slot)].pubkey, message_hash=proposal_root, signature=block.signature, domain=get_domain(state.fork, get_current_epoch(state), DOMAIN_PROPOSAL))`.

#### RANDAO

* Let `proposer = state.validator_registry[get_beacon_proposer_index(state, state.slot)]`.
* Verify that `bls_verify(pubkey=proposer.pubkey, message_hash=int_to_bytes32(get_current_epoch(state)), signature=block.randao_reveal, domain=get_domain(state.fork, get_current_epoch(state), DOMAIN_RANDAO))`.
* Set `state.latest_randao_mixes[get_current_epoch(state) % LATEST_RANDAO_MIXES_LENGTH] = xor(get_randao_mix(state, get_current_epoch(state)), hash(block.randao_reveal))`.

#### Eth1 data

* If there exists an `eth1_data_vote` in `states.eth1_data_votes` for which `eth1_data_vote.eth1_data == block.eth1_data` (there will be at most one), set `eth1_data_vote.vote_count += 1`.
* Otherwise, append to `state.eth1_data_votes` a new `Eth1DataVote(eth1_data=block.eth1_data, vote_count=1)`.

#### Operations

##### Proposer slashings

Verify that `len(block.body.proposer_slashings) <= MAX_PROPOSER_SLASHINGS`.

For each `proposer_slashing` in `block.body.proposer_slashings`:

* Let `proposer = state.validator_registry[proposer_slashing.proposer_index]`.
* Verify that `proposer_slashing.proposal_data_1.slot == proposer_slashing.proposal_data_2.slot`.
* Verify that `proposer_slashing.proposal_data_1.shard == proposer_slashing.proposal_data_2.shard`.
* Verify that `proposer_slashing.proposal_data_1.block_root != proposer_slashing.proposal_data_2.block_root`.
* Verify that `proposer.penalized_epoch > get_current_epoch(state)`.
* Verify that `bls_verify(pubkey=proposer.pubkey, message_hash=hash_tree_root(proposer_slashing.proposal_data_1), signature=proposer_slashing.proposal_signature_1, domain=get_domain(state.fork, slot_to_epoch(proposer_slashing.proposal_data_1.slot), DOMAIN_PROPOSAL))`.
* Verify that `bls_verify(pubkey=proposer.pubkey, message_hash=hash_tree_root(proposer_slashing.proposal_data_2), signature=proposer_slashing.proposal_signature_2, domain=get_domain(state.fork, slot_to_epoch(proposer_slashing.proposal_data_2.slot), DOMAIN_PROPOSAL))`.
* Run `penalize_validator(state, proposer_slashing.proposer_index)`.

##### Attester slashings

Verify that `len(block.body.attester_slashings) <= MAX_ATTESTER_SLASHINGS`.

For each `attester_slashing` in `block.body.attester_slashings`:

* Let `slashable_attestation_1 = attester_slashing.slashable_attestation_1`.
* Let `slashable_attestation_2 = attester_slashing.slashable_attestation_2`.
* Verify that `slashable_attestation_1.data != slashable_attestation_2.data`.
* Verify that `is_double_vote(slashable_attestation_1.data, slashable_attestation_2.data)` or `is_surround_vote(slashable_attestation_1.data, slashable_attestation_2.data)`.
* Verify that `verify_slashable_attestation(state, slashable_attestation_1)`.
* Verify that `verify_slashable_attestation(state, slashable_attestation_2)`.
* Let `slashable_indices = [index for index in slashable_attestation_1.validator_indices if index in slashable_attestation_2.validator_indices and state.validator_registry[index].penalized_epoch > get_current_epoch(state)]`.
* Verify that `len(slashable_indices) >= 1`.
* Run `penalize_validator(state, index)` for each `index` in `slashable_indices`.

##### Attestations

Verify that `len(block.body.attestations) <= MAX_ATTESTATIONS`.

For each `attestation` in `block.body.attestations`:

* Verify that `attestation.data.slot <= state.slot - MIN_ATTESTATION_INCLUSION_DELAY < attestation.data.slot + EPOCH_LENGTH`.
* Verify that `attestation.data.justified_epoch` is equal to `state.justified_epoch if attestation.data.slot >= get_epoch_start_slot(get_current_epoch(state)) else state.previous_justified_epoch`.
* Verify that `attestation.data.justified_block_root` is equal to `get_block_root(state, get_epoch_start_slot(attestation.data.justified_epoch))`.
* Verify that either `attestation.data.latest_crosslink_root` or `attestation.data.shard_block_root` equals `state.latest_crosslinks[attestation.data.shard].shard_block_root`.
* Verify bitfields and aggregate signature:

```python
    assert attestation.custody_bitfield == b'\x00' * len(attestation.custody_bitfield)  # [TO BE REMOVED IN PHASE 1]
    assert attestation.aggregation_bitfield != b'\x00' * len(attestation.aggregation_bitfield)

    crosslink_committee = [
        committee for committee, shard in get_crosslink_committees_at_slot(state, attestation.data.slot)
        if shard == attestation.data.shard
    ][0]
    for i in range(len(crosslink_committee)):
        if get_bitfield_bit(attestation.aggregation_bitfield, i) == 0b0:
            assert get_bitfield_bit(attestation.custody_bitfield, i) == 0b0

    participants = get_attestation_participants(state, attestation.data, attestation.aggregation_bitfield)
    custody_bit_1_participants = get_attestation_participants(state, attestation.data, attestation.custody_bitfield)
    custody_bit_0_participants = [i in participants for i not in custody_bit_1_participants]

    assert bls_verify_multiple(
        pubkeys=[
            bls_aggregate_pubkeys([state.validator_registry[i].pubkey for i in custody_bit_0_participants]),
            bls_aggregate_pubkeys([state.validator_registry[i].pubkey for i in custody_bit_1_participants]),
        ],
        messages=[
            hash_tree_root(AttestationDataAndCustodyBit(data=attestation.data, custody_bit=0b0)),
            hash_tree_root(AttestationDataAndCustodyBit(data=attestation.data, custody_bit=0b1)),
        ],
        signature=attestation.aggregate_signature,
        domain=get_domain(state.fork, slot_to_epoch(attestation.data.slot), DOMAIN_ATTESTATION),
    )
```

* [TO BE REMOVED IN PHASE 1] Verify that `attestation.data.shard_block_root == ZERO_HASH`.
* Append `PendingAttestation(data=attestation.data, aggregation_bitfield=attestation.aggregation_bitfield, custody_bitfield=attestation.custody_bitfield, inclusion_slot=state.slot)` to `state.latest_attestations`.

##### Deposits

Verify that `len(block.body.deposits) <= MAX_DEPOSITS`.

[TODO: add logic to ensure that deposits from 1.0 chain are processed in order]
[TODO: update the call to `verify_merkle_branch` below if it needs to change after we process deposits in order]

For each `deposit` in `block.body.deposits`:

* Let `serialized_deposit_data` be the serialized form of `deposit.deposit_data`. It should be 8 bytes for `deposit_data.amount` followed by 8 bytes for `deposit_data.timestamp` and then the `DepositInput` bytes. That is, it should match `deposit_data` in the [Ethereum 1.0 deposit contract](#ethereum-10-deposit-contract) of which the hash was placed into the Merkle tree.
* Verify that `verify_merkle_branch(hash(serialized_deposit_data), deposit.branch, DEPOSIT_CONTRACT_TREE_DEPTH, deposit.index, state.latest_eth1_data.deposit_root)` is `True`.

```python
def verify_merkle_branch(leaf: Bytes32, branch: List[Bytes32], depth: int, index: int, root: Bytes32) -> bool:
    """
    Verify that the given ``leaf`` is on the merkle branch ``branch``.
    """
    value = leaf
    for i in range(depth):
        if index // (2**i) % 2:
            value = hash(branch[i] + value)
        else:
            value = hash(value + branch[i])
    return value == root
```

* Run the following:

```python
process_deposit(
    state=state,
    pubkey=deposit.deposit_data.deposit_input.pubkey,
    amount=deposit.deposit_data.amount,
    proof_of_possession=deposit.deposit_data.deposit_input.proof_of_possession,
    withdrawal_credentials=deposit.deposit_data.deposit_input.withdrawal_credentials,
)
```

##### Exits

Verify that `len(block.body.exits) <= MAX_EXITS`.

For each `exit` in `block.body.exits`:

* Let `validator = state.validator_registry[exit.validator_index]`.
* Verify that `validator.exit_epoch > get_entry_exit_effect_epoch(get_current_epoch(state))`.
* Verify that `get_current_epoch(state) >= exit.epoch`.
* Let `exit_message = hash_tree_root(Exit(epoch=exit.epoch, validator_index=exit.validator_index, signature=EMPTY_SIGNATURE))`.
* Verify that `bls_verify(pubkey=validator.pubkey, message_hash=exit_message, signature=exit.signature, domain=get_domain(state.fork, exit.epoch, DOMAIN_EXIT))`.
* Run `initiate_validator_exit(state, exit.validator_index)`.

### Per-epoch processing

The steps below happen when `(state.slot + 1) % EPOCH_LENGTH == 0`.

#### Helpers

* Let `current_epoch = get_current_epoch(state)`.
* Let `previous_epoch = get_previous_epoch(state)`.
* Let `next_epoch = current_epoch + 1`.

[Validators](#dfn-Validator) attesting during the current epoch:

* Let `current_total_balance = get_total_balance(state, get_active_validator_indices(state.validator_registry, current_epoch))`.
* Let `current_epoch_attestations = [a for a in state.latest_attestations if current_epoch == slot_to_epoch(a.data.slot)]`. (Note: this is the set of attestations of slots in the epoch `current_epoch`, _not_ attestations that got included in the chain during the epoch `current_epoch`.)
* Validators justifying the epoch boundary block at the start of the current epoch:
  * Let `current_epoch_boundary_attestations = [a for a in current_epoch_attestations if a.data.epoch_boundary_root == get_block_root(state, get_epoch_start_slot(current_epoch)) and a.data.justified_epoch == state.justified_epoch]`.
  * Let `current_epoch_boundary_attester_indices` be the union of the [validator](#dfn-validator) index sets given by `[get_attestation_participants(state, a.data, a.aggregation_bitfield) for a in current_epoch_boundary_attestations]`.
  * Let `current_epoch_boundary_attesting_balance = get_total_balance(state, current_epoch_boundary_attester_indices)`.

[Validators](#dfn-Validator) attesting during the previous epoch:

* Let `previous_total_balance = get_total_balance(state, get_active_validator_indices(state.validator_registry, previous_epoch))`.
* Validators that made an attestation during the previous epoch:
  * Let `previous_epoch_attestations = [a for a in state.latest_attestations if previous_epoch == slot_to_epoch(a.data.slot)]`.
  * Let `previous_epoch_attester_indices` be the union of the validator index sets given by `[get_attestation_participants(state, a.data, a.aggregation_bitfield) for a in previous_epoch_attestations]`.
* Validators targeting the previous justified slot:
  * Let `previous_epoch_justified_attestations = [a for a in current_epoch_attestations + previous_epoch_attestations if a.data.justified_epoch == state.previous_justified_epoch]`.
  * Let `previous_epoch_justified_attester_indices` be the union of the validator index sets given by `[get_attestation_participants(state, a.data, a.aggregation_bitfield) for a in previous_epoch_justified_attestations]`.
  * Let `previous_epoch_justified_attesting_balance = get_total_balance(state, previous_epoch_justified_attester_indices)`.
* Validators justifying the epoch boundary block at the start of the previous epoch:
  * Let `previous_epoch_boundary_attestations = [a for a in previous_epoch_justified_attestations if a.data.epoch_boundary_root == get_block_root(state, get_epoch_start_slot(previous_epoch))]`.
  * Let `previous_epoch_boundary_attester_indices` be the union of the validator index sets given by `[get_attestation_participants(state, a.data, a.aggregation_bitfield) for a in previous_epoch_boundary_attestations]`.
  * Let `previous_epoch_boundary_attesting_balance = get_total_balance(state, previous_epoch_boundary_attester_indices)`.
* Validators attesting to the expected beacon chain head during the previous epoch:
  * Let `previous_epoch_head_attestations = [a for a in previous_epoch_attestations if a.data.beacon_block_root == get_block_root(state, a.data.slot)]`.
  * Let `previous_epoch_head_attester_indices` be the union of the validator index sets given by `[get_attestation_participants(state, a.data, a.aggregation_bitfield) for a in previous_epoch_head_attestations]`.
  * Let `previous_epoch_head_attesting_balance = get_total_balance(state, previous_epoch_head_attester_indices)`.

**Note**: `previous_total_balance` and `previous_epoch_boundary_attesting_balance` balance might be marginally different than the actual balances during previous epoch transition. Due to the tight bound on validator churn each epoch and small per-epoch rewards/penalties, the potential balance difference is very low and only marginally affects consensus safety.

For every `slot in range(get_epoch_start_slot(previous_epoch), get_epoch_start_slot(next_epoch))`, let `crosslink_committees_at_slot = get_crosslink_committees_at_slot(state, slot)`. For every `(crosslink_committee, shard)` in `crosslink_committees_at_slot`, compute:

* Let `shard_block_root` be `state.latest_crosslinks[shard].shard_block_root`
* Let `attesting_validator_indices(crosslink_committee, shard_block_root)` be the union of the [validator](#dfn-validator) index sets given by `[get_attestation_participants(state, a.data, a.aggregation_bitfield) for a in current_epoch_attestations + previous_epoch_attestations if a.data.shard == shard and a.data.shard_block_root == shard_block_root]`.
* Let `winning_root(crosslink_committee)` be equal to the value of `shard_block_root` such that `get_total_balance(state, attesting_validator_indices(crosslink_committee, shard_block_root))` is maximized (ties broken by favoring lower `shard_block_root` values).
* Let `attesting_validators(crosslink_committee)` be equal to `attesting_validator_indices(crosslink_committee, winning_root(crosslink_committee))` for convenience.
* Let `total_attesting_balance(crosslink_committee) = get_total_balance(state, attesting_validators(crosslink_committee))`.

Define the following helpers to process attestation inclusion rewards and inclusion distance reward/penalty. For every attestation `a` in `previous_epoch_attestations`:

* Let `inclusion_slot(state, index) = a.inclusion_slot` for the attestation `a` where `index` is in `get_attestation_participants(state, a.data, a.aggregation_bitfield)`. If multiple attestations are applicable, the attestation with lowest `inclusion_slot` is considered.
* Let `inclusion_distance(state, index) = a.inclusion_slot - a.data.slot` where `a` is the above attestation.

#### Eth1 data

If `next_epoch % ETH1_DATA_VOTING_PERIOD == 0`:

* If `eth1_data_vote.vote_count * 2 > ETH1_DATA_VOTING_PERIOD * EPOCH_LENGTH` for some `eth1_data_vote` in `state.eth1_data_votes` (ie. more than half the votes in this voting period were for that value), set `state.latest_eth1_data = eth1_data_vote.eth1_data`.
* Set `state.eth1_data_votes = []`.

#### Justification

First, update the justification bitfield:

* Let `new_justified_epoch = state.justified_epoch`.
* Set `state.justification_bitfield = state.justification_bitfield << 1`.
* Set `state.justification_bitfield |= 2` and `new_justified_epoch = previous_epoch` if `3 * previous_epoch_boundary_attesting_balance >= 2 * previous_total_balance`.
* Set `state.justification_bitfield |= 1` and `new_justified_epoch = current_epoch` if `3 * current_epoch_boundary_attesting_balance >= 2 * current_total_balance`.

Next, update last finalized epoch if possible:

* Set `state.finalized_epoch = state.previous_justified_epoch` if `(state.justification_bitfield >> 1) % 8 == 0b111 and state.previous_justified_epoch == previous_epoch - 2`.
* Set `state.finalized_epoch = state.previous_justified_epoch` if `(state.justification_bitfield >> 1) % 4 == 0b11 and state.previous_justified_epoch == previous_epoch - 1`.
* Set `state.finalized_epoch = state.justified_epoch` if `(state.justification_bitfield >> 0) % 8 == 0b111 and state.justified_epoch == previous_epoch - 1`.
* Set `state.finalized_epoch = state.justified_epoch` if `(state.justification_bitfield >> 0) % 4 == 0b11 and state.justified_epoch == previous_epoch`.

Finally, update the following:

* Set `state.previous_justified_epoch = state.justified_epoch`.
* Set `state.justified_epoch = new_justified_epoch`.

#### Crosslinks

For every `slot in range(get_epoch_start_slot(previous_epoch), get_epoch_start_slot(next_epoch))`, let `crosslink_committees_at_slot = get_crosslink_committees_at_slot(state, slot)`. For every `(crosslink_committee, shard)` in `crosslink_committees_at_slot`, compute:

* Set `state.latest_crosslinks[shard] = Crosslink(epoch=current_epoch, shard_block_root=winning_root(crosslink_committee))` if `3 * total_attesting_balance(crosslink_committee) >= 2 * get_total_balance(crosslink_committee)`.

#### Rewards and penalties

First, we define some additional helpers:

* Let `base_reward_quotient = integer_squareroot(previous_total_balance) // BASE_REWARD_QUOTIENT`.
* Let `base_reward(state, index) = get_effective_balance(state, index) // base_reward_quotient // 5` for any validator with the given `index`.
* Let `inactivity_penalty(state, index, epochs_since_finality) = base_reward(state, index) + get_effective_balance(state, index) * epochs_since_finality // INACTIVITY_PENALTY_QUOTIENT // 2` for any validator with the given `index`.

##### Justification and finalization

Note: When applying penalties in the following balance recalculations implementers should make sure the `uint64` does not underflow.

* Let `epochs_since_finality = next_epoch - state.finalized_epoch`.

Case 1: `epochs_since_finality <= 4`:

* Expected FFG source:
  * Any [validator](#dfn-validator) `index` in `previous_epoch_justified_attester_indices` gains `base_reward(state, index) * previous_epoch_justified_attesting_balance // previous_total_balance`.
  * Any [active validator](#dfn-active-validator) `index` not in `previous_epoch_justified_attester_indices` loses `base_reward(state, index)`.
* Expected FFG target:
  * Any [validator](#dfn-validator) `index` in `previous_epoch_boundary_attester_indices` gains `base_reward(state, index) * previous_epoch_boundary_attesting_balance // previous_total_balance`.
  * Any [active validator](#dfn-active-validator) `index` not in `previous_epoch_boundary_attester_indices` loses `base_reward(state, index)`.
* Expected beacon chain head:
  * Any [validator](#dfn-validator) `index` in `previous_epoch_head_attester_indices` gains `base_reward(state, index) * previous_epoch_head_attesting_balance // previous_total_balance)`.
  * Any [active validator](#dfn-active-validator) `index` not in `previous_epoch_head_attester_indices` loses `base_reward(state, index)`.
* Inclusion distance:
  * Any [validator](#dfn-validator) `index` in `previous_epoch_attester_indices` gains `base_reward(state, index) * MIN_ATTESTATION_INCLUSION_DELAY // inclusion_distance(state, index)`

Case 2: `epochs_since_finality > 4`:

* Any [active validator](#dfn-active-validator) `index` not in `previous_epoch_justified_attester_indices`, loses `inactivity_penalty(state, index, epochs_since_finality)`.
* Any [active validator](#dfn-active-validator) `index` not in `previous_epoch_boundary_attester_indices`, loses `inactivity_penalty(state, index, epochs_since_finality)`.
* Any [active validator](#dfn-active-validator) `index` not in `previous_epoch_head_attester_indices`, loses `base_reward(state, index)`.
* Any [active_validator](#dfn-active-validator) `index` with `validator.penalized_epoch <= current_epoch`, loses `2 * inactivity_penalty(state, index, epochs_since_finality) + base_reward(state, index)`.
* Any [validator](#dfn-validator) `index` in `previous_epoch_attester_indices` loses `base_reward(state, index) - base_reward(state, index) * MIN_ATTESTATION_INCLUSION_DELAY // inclusion_distance(state, index)`

##### Attestation inclusion

For each `index` in `previous_epoch_attester_indices`, we determine the proposer `proposer_index = get_beacon_proposer_index(state, inclusion_slot(state, index))` and set `state.validator_balances[proposer_index] += base_reward(state, index) // INCLUDER_REWARD_QUOTIENT`.

##### Crosslinks

For every `slot in range(get_epoch_start_slot(previous_epoch), get_epoch_start_slot(current_epoch))`:

* Let `crosslink_committees_at_slot = get_crosslink_committees_at_slot(state, slot)`.
* For every `(crosslink_committee, shard)` in `crosslink_committees_at_slot`:
    * If `index in attesting_validators(crosslink_committee)`, `state.validator_balances[index] += base_reward(state, index) * total_attesting_balance(crosslink_committee) // get_total_balance(state, crosslink_committee))`.
    * If `index not in attesting_validators(crosslink_committee)`, `state.validator_balances[index] -= base_reward(state, index)`.

#### Ejections

* Run `process_ejections(state)`.

```python
def process_ejections(state: BeaconState) -> None:
    """
    Iterate through the validator registry
    and eject active validators with balance below ``EJECTION_BALANCE``.
    """
    for index in get_active_validator_indices(state.validator_registry, current_epoch(state)):
        if state.validator_balances[index] < EJECTION_BALANCE:
            exit_validator(state, index)
```

#### Validator registry and shuffling seed data

First, update the following:

* Set `state.previous_calculation_epoch = state.current_calculation_epoch`.
* Set `state.previous_epoch_start_shard = state.current_epoch_start_shard`.
* Set `state.previous_epoch_seed = state.current_epoch_seed`.

If the following are satisfied:

* `state.finalized_epoch > state.validator_registry_update_epoch`
* `state.latest_crosslinks[shard].epoch > state.validator_registry_update_epoch` for every shard number `shard` in `[(state.current_epoch_start_shard + i) % SHARD_COUNT for i in range(get_current_epoch_committee_count(state))]` (that is, for every shard in the current committees)

update the validator registry and associated fields by running

```python
def update_validator_registry(state: BeaconState) -> None:
    """
    Update validator registry.
    Note that this function mutates ``state``.
    """
    current_epoch = get_current_epoch(state)
    # The active validators
    active_validator_indices = get_active_validator_indices(state.validator_registry, current_epoch)
    # The total effective balance of active validators
    total_balance = get_total_balance(state, active_validator_indices)

    # The maximum balance churn in Gwei (for deposits and exits separately)
    max_balance_churn = max(
        MAX_DEPOSIT_AMOUNT,
        total_balance // (2 * MAX_BALANCE_CHURN_QUOTIENT)
    )

    # Activate validators within the allowable balance churn
    balance_churn = 0
    for index, validator in enumerate(state.validator_registry):
        if validator.activation_epoch > get_entry_exit_effect_epoch(current_epoch) and state.validator_balances[index] >= MAX_DEPOSIT_AMOUNT:
            # Check the balance churn would be within the allowance
            balance_churn += get_effective_balance(state, index)
            if balance_churn > max_balance_churn:
                break

            # Activate validator
            activate_validator(state, index, is_genesis=False)

    # Exit validators within the allowable balance churn
    balance_churn = 0
    for index, validator in enumerate(state.validator_registry):
        if validator.exit_epoch > get_entry_exit_effect_epoch(current_epoch) and validator.status_flags & INITIATED_EXIT:
            # Check the balance churn would be within the allowance
            balance_churn += get_effective_balance(state, index)
            if balance_churn > max_balance_churn:
                break

            # Exit validator
            exit_validator(state, index)

    state.validator_registry_update_epoch = current_epoch
```

and perform the following updates:

* Set `state.current_calculation_epoch = next_epoch`
* Set `state.current_epoch_start_shard = (state.current_epoch_start_shard + get_current_epoch_committee_count(state)) % SHARD_COUNT`
* Set `state.current_epoch_seed = generate_seed(state, state.current_calculation_epoch)`

If a validator registry update does _not_ happen do the following:

* Let `epochs_since_last_registry_update = current_epoch - state.validator_registry_update_epoch`.
* If `epochs_since_last_registry_update > 1` and `is_power_of_two(epochs_since_last_registry_update)`:
    * Set `state.current_calculation_epoch = next_epoch`.
    * Set `state.current_epoch_seed = generate_seed(state, state.current_calculation_epoch)`
    * _Note_ that `state.current_epoch_start_shard` is left unchanged.

**Invariant**: the active index root that is hashed into the shuffling seed actually is the `hash_tree_root` of the validator set that is used for that epoch.

Regardless of whether or not a validator set change happens, run the following:

```python
def process_penalties_and_exits(state: BeaconState) -> None:
    """
    Process the penalties and prepare the validators who are eligible to withdrawal.
    Note that this function mutates ``state``.
    """
    current_epoch = get_current_epoch(state)
    # The active validators
    active_validator_indices = get_active_validator_indices(state.validator_registry, current_epoch)
    # The total effective balance of active validators
    total_balance = sum(get_effective_balance(state, i) for i in active_validator_indices)

    for index, validator in enumerate(state.validator_registry):
        if current_epoch == validator.penalized_epoch + LATEST_PENALIZED_EXIT_LENGTH // 2:
            epoch_index = current_epoch % LATEST_PENALIZED_EXIT_LENGTH
            total_at_start = state.latest_penalized_balances[(epoch_index + 1) % LATEST_PENALIZED_EXIT_LENGTH]
            total_at_end = state.latest_penalized_balances[epoch_index]
            total_penalties = total_at_end - total_at_start
            penalty = get_effective_balance(state, index) * min(total_penalties * 3, total_balance) // total_balance
            state.validator_balances[index] -= penalty

    def eligible(index):
        validator = state.validator_registry[index]
        if validator.penalized_epoch <= current_epoch:
            penalized_withdrawal_epochs = LATEST_PENALIZED_EXIT_LENGTH // 2
            return current_epoch >= validator.penalized_epoch + penalized_withdrawal_epochs
        else:
            return current_epoch >= validator.exit_epoch + MIN_VALIDATOR_WITHDRAWAL_EPOCHS

    all_indices = list(range(len(state.validator_registry)))
    eligible_indices = filter(eligible, all_indices)
    # Sort in order of exit epoch, and validators that exit within the same epoch exit in order of validator index
    sorted_indices = sorted(eligible_indices, key=lambda index: state.validator_registry[index].exit_epoch)
    withdrawn_so_far = 0
    for index in sorted_indices:
        prepare_validator_for_withdrawal(state, index)
        withdrawn_so_far += 1
        if withdrawn_so_far >= MAX_WITHDRAWALS_PER_EPOCH:
            break
```

#### Final updates

* Set `state.latest_index_roots[(next_epoch + ENTRY_EXIT_DELAY) % LATEST_INDEX_ROOTS_LENGTH] = hash_tree_root(get_active_validator_indices(state, next_epoch + ENTRY_EXIT_DELAY))`.
* Set `state.latest_penalized_balances[(next_epoch) % LATEST_PENALIZED_EXIT_LENGTH] = state.latest_penalized_balances[current_epoch % LATEST_PENALIZED_EXIT_LENGTH]`.
* Set `state.latest_randao_mixes[next_epoch % LATEST_RANDAO_MIXES_LENGTH] = get_randao_mix(state, current_epoch)`.
* Remove any `attestation` in `state.latest_attestations` such that `slot_to_epoch(attestation.data.slot) < current_epoch`.

### State root verification

Verify `block.state_root == hash_tree_root(state)` if there exists a `block` for the slot being processed.

# References

This section is divided into Normative and Informative references.  Normative references are those that must be read in order to implement this specification, while Informative references are merely that, information.  An example of the former might be the details of a required consensus algorithm, and an example of the latter might be a pointer to research that demonstrates why a particular consensus algorithm might be better suited for inclusion in the standard than another.

## Normative

## Informative
<a id="ref-casper-ffg"></a> _**casper-ffg**_ </br> &nbsp; _Casper the Friendly Finality Gadget_. V. Buterin and V. Griffith. URL: https://arxiv.org/abs/1710.09437

<a id="ref-python-poc"></a> _**python-poc**_ </br> &nbsp; _Python proof-of-concept implementation_. Ethereum Foundation. URL: https://github.com/ethereum/beacon_chain

# Copyright
Copyright and related rights waived via [CC0](https://creativecommons.org/publicdomain/zero/1.0/).<|MERGE_RESOLUTION|>--- conflicted
+++ resolved
@@ -707,41 +707,7 @@
 ```python
 def get_permuted_index(index: int, list_size: int, seed: Bytes32) -> int:
     """
-<<<<<<< HEAD
-    values_count = len(values)
-
-    # Entropy is consumed from the seed in 3-byte (24 bit) chunks.
-    rand_bytes = 3
-    # The highest possible result of the RNG.
-    rand_max = 2 ** (rand_bytes * 8) - 1
-
-    # The range of the RNG places an upper-bound on the size of the list that
-    # may be shuffled. It is a logic error to supply an oversized list.
-    assert values_count < rand_max
-
-    output = [x for x in values]
-    source = seed
-    index = 0
-    while index < values_count - 1:
-        # Re-hash the `source` to obtain a new pattern of bytes.
-        source = hash(source)
-        # Iterate through the `source` bytes in 3-byte chunks.
-        for position in range(0, 32 - (32 % rand_bytes), rand_bytes):
-            # Determine the number of indices remaining in `values` and exit
-            # once the last index is reached.
-            remaining = values_count - index
-            if remaining == 1:
-                break
-
-            # Read 3-bytes of `source` as a 24-bit little-endian integer.
-            sample_from_source = int.from_bytes(source[position:position + rand_bytes], 'little')
-
-            # Sample values greater than or equal to `sample_max` will cause
-            # modulo bias when mapped into the `remaining` range.
-            sample_max = rand_max - rand_max % remaining
-=======
     Return `p(index)` in a pseudorandom permutation `p` of `0...list_size-1` with ``seed`` as entropy.
->>>>>>> 87dc8a6c
 
     Utilizes 'swap or not' shuffling found in
     https://link.springer.com/content/pdf/10.1007%2F978-3-642-32009-5_1.pdf
