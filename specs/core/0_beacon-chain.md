# Ethereum 2.0 Phase 0 -- The Beacon Chain

**NOTICE**: This document is a work-in-progress for researchers and implementers. It reflects recent spec changes and takes precedence over the Python proof-of-concept implementation [[python-poc]](#ref-python-poc).

## Table of contents
<!-- TOC -->

- [Ethereum 2.0 Phase 0 -- The Beacon Chain](#ethereum-20-phase-0----the-beacon-chain)
    - [Table of contents](#table-of-contents)
    - [Introduction](#introduction)
    - [Notation](#notation)
    - [Terminology](#terminology)
    - [Constants](#constants)
        - [Misc](#misc)
        - [Deposit contract](#deposit-contract)
        - [Initial values](#initial-values)
        - [Time parameters](#time-parameters)
        - [Reward and penalty quotients](#reward-and-penalty-quotients)
        - [Status flags](#status-flags)
        - [Max operations per block](#max-operations-per-block)
        - [Signature domains](#signature-domains)
    - [Data structures](#data-structures)
        - [Beacon chain operations](#beacon-chain-operations)
            - [Proposer slashings](#proposer-slashings)
                - [`ProposerSlashing`](#proposerslashing)
            - [Casper slashings](#casper-slashings)
                - [`CasperSlashing`](#casperslashing)
                - [`SlashableVoteData`](#slashablevotedata)
            - [Attestations](#attestations)
                - [`Attestation`](#attestation)
                - [`AttestationData`](#attestationdata)
                - [`AttestationDataAndCustodyBit`](#attestationdataandcustodybit)
            - [Deposits](#deposits)
                - [`Deposit`](#deposit)
                - [`DepositData`](#depositdata)
                - [`DepositInput`](#depositinput)
            - [Exits](#exits)
                - [`Exit`](#exit)
        - [Beacon chain blocks](#beacon-chain-blocks)
            - [`BeaconBlock`](#beaconblock)
            - [`BeaconBlockBody`](#beaconblockbody)
            - [`ProposalSignedData`](#proposalsigneddata)
        - [Beacon chain state](#beacon-chain-state)
            - [`BeaconState`](#beaconstate)
            - [`Validator`](#validator)
            - [`Crosslink`](#crosslink)
            - [`PendingAttestation`](#pendingattestation)
            - [`Fork`](#fork)
            - [`Eth1Data`](#eth1data)
            - [`Eth1DataVote`](#eth1datavote)
    - [Ethereum 1.0 deposit contract](#ethereum-10-deposit-contract)
        - [Deposit arguments](#deposit-arguments)
        - [Withdrawal credentials](#withdrawal-credentials)
        - [`Deposit` logs](#deposit-logs)
        - [`ChainStart` log](#chainstart-log)
        - [Vyper code](#vyper-code)
    - [Beacon chain processing](#beacon-chain-processing)
        - [Beacon chain fork choice rule](#beacon-chain-fork-choice-rule)
    - [Beacon chain state transition function](#beacon-chain-state-transition-function)
        - [Helper functions](#helper-functions)
            - [`hash`](#hash)
            - [`hash_tree_root`](#hash_tree_root)
            - [`is_active_validator`](#is_active_validator)
            - [`get_active_validator_indices`](#get_active_validator_indices)
            - [`shuffle`](#shuffle)
            - [`split`](#split)
            - [`get_committee_count_per_slot`](#get_committee_count_per_slot)
            - [`get_shuffling`](#get_shuffling)
            - [`get_previous_epoch_committee_count_per_slot`](#get_previous_epoch_committee_count_per_slot)
            - [`get_current_epoch_committee_count_per_slot`](#get_current_epoch_committee_count_per_slot)
            - [`get_crosslink_committees_at_slot`](#get_crosslink_committees_at_slot)
            - [`get_block_root`](#get_block_root)
            - [`get_randao_mix`](#get_randao_mix)
            - [`get_active_index_root`](#get_active_index_root)
            - [`get_beacon_proposer_index`](#get_beacon_proposer_index)
            - [`merkle_root`](#merkle_root)
            - [`get_attestation_participants`](#get_attestation_participants)
            - [`int_to_bytes1`, `int_to_bytes2`, ...](#int_to_bytes1-int_to_bytes2-)
            - [`get_effective_balance`](#get_effective_balance)
            - [`get_fork_version`](#get_fork_version)
            - [`get_domain`](#get_domain)
            - [`verify_slashable_vote_data`](#verify_slashable_vote_data)
            - [`is_double_vote`](#is_double_vote)
            - [`is_surround_vote`](#is_surround_vote)
            - [`integer_squareroot`](#integer_squareroot)
            - [`bls_verify`](#bls_verify)
            - [`bls_verify_multiple`](#bls_verify_multiple)
            - [`bls_aggregate_pubkeys`](#bls_aggregate_pubkeys)
        - [On startup](#on-startup)
        - [Routine for processing deposits](#routine-for-processing-deposits)
        - [Routines for updating validator status](#routines-for-updating-validator-status)
    - [Per-slot processing](#per-slot-processing)
        - [Misc counters](#misc-counters)
        - [Block roots](#block-roots)
    - [Per-block processing](#per-block-processing)
        - [Slot](#slot)
        - [Proposer signature](#proposer-signature)
        - [RANDAO](#randao)
        - [Eth1 data](#eth1-data)
        - [Operations](#operations)
            - [Proposer slashings](#proposer-slashings-1)
            - [Casper slashings](#casper-slashings-1)
            - [Attestations](#attestations-1)
            - [Deposits](#deposits-1)
            - [Exits](#exits-1)
            - [Custody](#custody)
    - [Per-epoch processing](#per-epoch-processing)
        - [Helpers](#helpers)
        - [Eth1 data](#eth1-data-1)
        - [Justification](#justification)
        - [Crosslinks](#crosslinks)
        - [Rewards and penalties](#rewards-and-penalties)
            - [Justification and finalization](#justification-and-finalization)
            - [Attestation inclusion](#attestation-inclusion)
            - [Crosslinks](#crosslinks-1)
        - [Ejections](#ejections)
        - [Validator registry](#validator-registry)
        - [Final updates](#final-updates)
    - [State root processing](#state-root-processing)
- [References](#references)
    - [Normative](#normative)
    - [Informative](#informative)
- [Copyright](#copyright)

<!-- /TOC -->

## Introduction

This document represents the specification for Phase 0 of Ethereum 2.0 -- The Beacon Chain.

At the core of Ethereum 2.0 is a system chain called the "beacon chain". The beacon chain stores and manages the registry of [validators](#dfn-validator). In the initial deployment phases of Ethereum 2.0 the only mechanism to become a [validator](#dfn-validator) is to make a one-way ETH transaction to a deposit contract on Ethereum 1.0. Activation as a [validator](#dfn-validator) happens when Ethereum 1.0 deposit receipts are processed by the beacon chain, the activation balance is reached, and after a queuing process. Exit is either voluntary or done forcibly as a penalty for misbehavior.

The primary source of load on the beacon chain is "attestations". Attestations are availability votes for a shard block, and simultaneously proof of stake votes for a beacon chain block. A sufficient number of attestations for the same shard block create a "crosslink", confirming the shard segment up to that shard block into the beacon chain. Crosslinks also serve as infrastructure for asynchronous cross-shard communication.

## Notation

Unless otherwise indicated, code appearing in `this style` is to be interpreted as an algorithm defined in Python. Implementations may implement such algorithms using any code and programming language desired as long as the behavior is identical to that of the algorithm provided.

## Terminology

* **Validator** <a id="dfn-validator"></a> - a participant in the Casper/sharding consensus system. You can become one by depositing 32 ETH into the Casper mechanism.
* **Active validator** <a id="dfn-active-validator"></a> - a [validator](#dfn-validator) currently participating in the protocol which the Casper mechanism looks to produce and attest to blocks, crosslinks and other consensus objects.
* **Committee** - a (pseudo-) randomly sampled subset of [active validators](#dfn-active-validator). When a committee is referred to collectively, as in "this committee attests to X", this is assumed to mean "some subset of that committee that contains enough [validators](#dfn-validator) that the protocol recognizes it as representing the committee".
* **Proposer** - the [validator](#dfn-validator) that creates a beacon chain block
* **Attester** - a [validator](#dfn-validator) that is part of a committee that needs to sign off on a beacon chain block while simultaneously creating a link (crosslink) to a recent shard block on a particular shard chain.
* **Beacon chain** - the central PoS chain that is the base of the sharding system.
* **Shard chain** - one of the chains on which user transactions take place and account data is stored.
* **Block root** - a 32-byte Merkle root of a beacon chain block or shard chain block. Previously called "block hash".
* **Crosslink** - a set of signatures from a committee attesting to a block in a shard chain, which can be included into the beacon chain. Crosslinks are the main means by which the beacon chain "learns about" the updated state of shard chains.
* **Slot** - a period of `SLOT_DURATION` seconds, during which one proposer has the ability to create a beacon chain block and some attesters have the ability to make attestations
* **Epoch** - an aligned span of slots during which all [validators](#dfn-validator) get exactly one chance to make an attestation
* **Finalized**, **justified** - see Casper FFG finalization [[casper-ffg]](#ref-casper-ffg)
* **Withdrawal period** - the number of slots between a [validator](#dfn-validator) exit and the [validator](#dfn-validator) balance being withdrawable
* **Genesis time** - the Unix time of the genesis beacon chain block at slot 0

## Constants

### Misc

| Name | Value | Unit |
| - | - | :-: |
| `SHARD_COUNT` | `2**10` (= 1,024) | shards |
| `TARGET_COMMITTEE_SIZE` | `2**7` (= 128) | [validators](#dfn-validator) |
| `EJECTION_BALANCE` | `2**4 * 1e9` (= 16,000,000,000) | Gwei |
| `MAX_BALANCE_CHURN_QUOTIENT` | `2**5` (= 32) | - |
| `BEACON_CHAIN_SHARD_NUMBER` | `2**64 - 1` | - |
| `MAX_CASPER_VOTES` | `2**10` (= 1,024) | votes |
| `LATEST_BLOCK_ROOTS_LENGTH` | `2**13` (= 8,192) | block roots |
| `LATEST_RANDAO_MIXES_LENGTH` | `2**13` (= 8,192) | randao mixes |
| `LATEST_INDEX_ROOTS_LENGTH` | `2**13` (= 8,192) | index roots |
| `LATEST_PENALIZED_EXIT_LENGTH` | `2**13` (= 8,192) | epochs | ~36 days |
| `MAX_WITHDRAWALS_PER_EPOCH` | `2**2` (= 4) | withdrawals |

* For the safety of crosslinks `TARGET_COMMITTEE_SIZE` exceeds [the recommended minimum committee size of 111](https://vitalik.ca/files/Ithaca201807_Sharding.pdf); with sufficient active validators (at least `EPOCH_LENGTH * TARGET_COMMITTEE_SIZE`), the shuffling algorithm ensures committee sizes at least `TARGET_COMMITTEE_SIZE`. (Unbiasable randomness with a Verifiable Delay Function (VDF) will improve committee robustness and lower the safe minimum committee size.)

### Deposit contract

| Name | Value | Unit |
| - | - | :-: |
| `DEPOSIT_CONTRACT_ADDRESS` | **TBD** |
| `DEPOSIT_CONTRACT_TREE_DEPTH` | `2**5` (= 32) | - |
| `MIN_DEPOSIT_AMOUNT` | `2**0 * 1e9` (= 1,000,000,000) | Gwei |
| `MAX_DEPOSIT_AMOUNT` | `2**5 * 1e9` (= 32,000,000,000) | Gwei |

### Initial values

| Name | Value |
| - | - |
| `GENESIS_FORK_VERSION` | `0` |
| `GENESIS_SLOT` | `0` |
| `GENESIS_START_SHARD` | `0` |
| `FAR_FUTURE_SLOT` | `2**64 - 1` |
| `ZERO_HASH` | `int_to_bytes32(0)` |
| `EMPTY_SIGNATURE` | `int_to_bytes96(0)` |
| `BLS_WITHDRAWAL_PREFIX_BYTE` | `int_to_bytes1(0)` |

### Time parameters

| Name | Value | Unit | Duration |
| - | - | :-: | :-: |
| `SLOT_DURATION` | `6` | seconds | 6 seconds |
| `MIN_ATTESTATION_INCLUSION_DELAY` | `2**2` (= 4) | slots | 24 seconds |
| `EPOCH_LENGTH` | `2**6` (= 64) | slots | 6.4 minutes |
| `SEED_LOOKAHEAD` | `2**6` (= 64) | slots | 6.4 minutes |
| `ENTRY_EXIT_DELAY` | `2**8` (= 256) | slots | 25.6 minutes |
| `ETH1_DATA_VOTING_PERIOD` | `2**10` (= 1,024) | slots | ~1.7 hours |
| `MIN_VALIDATOR_WITHDRAWAL_TIME` | `2**14` (= 16,384) | slots | ~27 hours |

### Reward and penalty quotients

| Name | Value |
| - | - |
| `BASE_REWARD_QUOTIENT` | `2**5` (= 32) |
| `WHISTLEBLOWER_REWARD_QUOTIENT` | `2**9` (= 512) |
| `INCLUDER_REWARD_QUOTIENT` | `2**3` (= 8) |
| `INACTIVITY_PENALTY_QUOTIENT` | `2**24` (= 16,777,216) |

* The `BASE_REWARD_QUOTIENT` parameter dictates the per-epoch reward. It corresponds to ~2.54% annual interest assuming 10 million participating ETH in every epoch.
* The `INACTIVITY_PENALTY_QUOTIENT` equals `INVERSE_SQRT_E_DROP_TIME**2` where `INVERSE_SQRT_E_DROP_TIME := 2**12 epochs` (~18 days) is the time it takes the inactivity penalty to reduce the balance of non-participating [validators](#dfn-validator) to about `1/sqrt(e) ~= 60.6%`. Indeed, the balance retained by offline [validators](#dfn-validator) after `n` epochs is about `(1-1/INACTIVITY_PENALTY_QUOTIENT)**(n**2/2)` so after `INVERSE_SQRT_E_DROP_TIME` epochs it is roughly `(1-1/INACTIVITY_PENALTY_QUOTIENT)**(INACTIVITY_PENALTY_QUOTIENT/2) ~= 1/sqrt(e)`.

### Status flags

| Name | Value |
| - | - |
| `INITIATED_EXIT` | `2**0` (= 1) |
| `WITHDRAWABLE` | `2**1` (= 2) |

### Max operations per block

| Name | Value |
| - | - |
| `MAX_PROPOSER_SLASHINGS` | `2**4` (= 16) |
| `MAX_CASPER_SLASHINGS` | `2**4` (= 16) |
| `MAX_ATTESTATIONS` | `2**7` (= 128) |
| `MAX_DEPOSITS` | `2**4` (= 16) |
| `MAX_EXITS` | `2**4` (= 16) |

### Signature domains

| Name | Value |
| - | - |
| `DOMAIN_DEPOSIT` | `0` |
| `DOMAIN_ATTESTATION` | `1` |
| `DOMAIN_PROPOSAL` | `2` |
| `DOMAIN_EXIT` | `3` |

## Data structures

### Beacon chain operations

#### Proposer slashings

##### `ProposerSlashing`

```python
{
    # Proposer index
    'proposer_index': 'uint24',
    # First proposal data
    'proposal_data_1': ProposalSignedData,
    # First proposal signature
    'proposal_signature_1': 'bytes96',
    # Second proposal data
    'proposal_data_2': ProposalSignedData,
    # Second proposal signature
    'proposal_signature_2': 'bytes96',
}
```

#### Casper slashings

##### `CasperSlashing`

```python
{
    # First batch of votes
    'slashable_vote_data_1': SlashableVoteData,
    # Second batch of votes
    'slashable_vote_data_2': SlashableVoteData,
}
```

##### `SlashableVoteData`

```python
{
    # Validator indices with custody bit equal to 0
    'custody_bit_0_indices': ['uint24'],
    # Validator indices with custody bit equal to 1
    'custody_bit_1_indices': ['uint24'],
    # Attestation data
    'data': AttestationData,
    # Aggregate signature
    'aggregate_signature': 'bytes96',
}
```

#### Attestations

##### `Attestation`

```python
{
    # Attestation data
    'data': AttestationData,
    # Attester aggregation bitfield
    'aggregation_bitfield': 'bytes',
    # Custody bitfield
    'custody_bitfield': 'bytes',
    # BLS aggregate signature
    'aggregate_signature': 'bytes96',
}
```

##### `AttestationData`

```python
{
    # Slot number
    'slot': 'uint64',
    # Shard number
    'shard': 'uint64',
    # Hash of root of the signed beacon block
    'beacon_block_root': 'bytes32',
    # Hash of root of the ancestor at the epoch boundary
    'epoch_boundary_root': 'bytes32',
    # Shard block's hash of root
    'shard_block_root': 'bytes32',
    # Last crosslink's hash of root
    'latest_crosslink_root': 'bytes32',
    # Slot of the last justified beacon block
    'justified_slot': 'uint64',
    # Hash of the last justified beacon block
    'justified_block_root': 'bytes32',
}
```

##### `AttestationDataAndCustodyBit`

```python
{
    # Attestation data
    data: AttestationData,
    # Custody bit
    custody_bit: bool,
}
```

#### Deposits

##### `Deposit`

```python
{
    # Branch in the deposit tree
    'branch': ['bytes32'],
    # Index in the deposit tree
    'index': 'uint64',
    # Data
    'deposit_data': DepositData,
}
```

##### `DepositData`

```python
{
    # Amount in Gwei
    'amount': 'uint64',
    # Timestamp from deposit contract
    'timestamp': 'uint64',
    # Deposit input
    'deposit_input': DepositInput,
}
```

##### `DepositInput`

```python
{
    # BLS pubkey
    'pubkey': 'bytes48',
    # Withdrawal credentials
    'withdrawal_credentials': 'bytes32',
    # Initial RANDAO commitment
    'randao_commitment': 'bytes32',
    # Initial custody commitment
    'custody_commitment': 'bytes32',
    # A BLS signature of this `DepositInput`
    'proof_of_possession': 'bytes96',
}
```

#### Exits

##### `Exit`

```python
{
    # Minimum slot for processing exit
    'slot': 'uint64',
    # Index of the exiting validator
    'validator_index': 'uint24',
    # Validator signature
    'signature': 'bytes96',
}
```

### Beacon chain blocks

#### `BeaconBlock`

```python
{
    ## Header ##
    'slot': 'uint64',
    'parent_root': 'bytes32',
    'state_root': 'bytes32',
    'randao_reveal': 'bytes32',
    'eth1_data': Eth1Data,
    'signature': 'bytes96',

    ## Body ##
    'body': BeaconBlockBody,
}
```

#### `BeaconBlockBody`

```python
{
    'proposer_slashings': [ProposerSlashing],
    'casper_slashings': [CasperSlashing],
    'attestations': [Attestation],
    'custody_reseeds': [CustodyReseed],
    'custody_challenges': [CustodyChallenge],
    'custody_responses': [CustodyResponse],
    'deposits': [Deposit],
    'exits': [Exit],
}
```

`CustodyReseed`, `CustodyChallenge`, and `CustodyResponse` will be defined in phase 1; for now, put dummy classes as these lists will remain empty throughout phase 0.

#### `ProposalSignedData`

```python
{
    # Slot number
    'slot': 'uint64',
    # Shard number (`BEACON_CHAIN_SHARD_NUMBER` for beacon chain)
    'shard': 'uint64',
    # Block's hash of root
    'block_root': 'bytes32',
}
```

### Beacon chain state

#### `BeaconState`

```python
{
    # Misc
    'slot': 'uint64',
    'genesis_time': 'uint64',
    'fork': Fork,  # For versioning hard forks

    # Validator registry
    'validator_registry': [Validator],
    'validator_balances': ['uint64'],
    'validator_registry_update_slot': 'uint64',
    'validator_registry_exit_count': 'uint64',
<<<<<<< HEAD
=======
    'validator_registry_delta_chain_tip': 'bytes32',  # For light clients to track deltas
>>>>>>> 28ec5846

    # Randomness and committees
    'latest_randao_mixes': ['bytes32'],
    'latest_vdf_outputs': ['bytes32'],
    'previous_epoch_start_shard': 'uint64',
    'current_epoch_start_shard': 'uint64',
    'previous_epoch_calculation_slot': 'uint64',
    'current_epoch_calculation_slot': 'uint64',
<<<<<<< HEAD
    'previous_epoch_seed': 'hash32',
    'current_epoch_seed': 'hash32',
=======
    'previous_epoch_randao_mix': 'bytes32',
    'current_epoch_randao_mix': 'bytes32',
>>>>>>> 28ec5846

    # Custody challenges
    'custody_challenges': [CustodyChallenge],

    # Finality
    'previous_justified_slot': 'uint64',
    'justified_slot': 'uint64',
    'justification_bitfield': 'uint64',
    'finalized_slot': 'uint64',

    # Recent state
    'latest_crosslinks': [Crosslink],
<<<<<<< HEAD
    'latest_block_roots': ['hash32'],  # Needed to process attestations, older to newer
    'latest_index_roots': ['hash32'],
=======
    'latest_block_roots': ['bytes32'],  # Needed to process attestations, older to newer
>>>>>>> 28ec5846
    'latest_penalized_balances': ['uint64'],  # Balances penalized at every withdrawal period
    'latest_attestations': [PendingAttestation],
    'batched_block_roots': ['bytes32'],

    # Ethereum 1.0 chain data
    'latest_eth1_data': Eth1Data,
    'eth1_data_votes': [Eth1DataVote],
}
```

#### `Validator`

```python
{
    # BLS public key
    'pubkey': 'bytes48',
    # Withdrawal credentials
    'withdrawal_credentials': 'bytes32',
    # RANDAO commitment
    'randao_commitment': 'bytes32',
    # Slots the proposer has skipped (i.e. layers of RANDAO expected)
    'randao_layers': 'uint64',
    # Slot when validator activated
    'activation_slot': 'uint64',
    # Slot when validator exited
    'exit_slot': 'uint64',
    # Slot when validator withdrew
    'withdrawal_slot': 'uint64',
    # Slot when validator was penalized
    'penalized_slot': 'uint64',
    # Exit counter when validator exited
    'exit_count': 'uint64',
    # Status flags
    'status_flags': 'uint64',
    # Custody commitment
    'custody_commitment': 'bytes32',
    # Slot of latest custody reseed
    'latest_custody_reseed_slot': 'uint64',
    # Slot of second-latest custody reseed
    'penultimate_custody_reseed_slot': 'uint64',
}
```

#### `Crosslink`

```python
{
    # Slot number
    'slot': 'uint64',
    # Shard block root
    'shard_block_root': 'bytes32',
}
```

#### `PendingAttestation`

```python
{
    # Signed data
    'data': AttestationData,
    # Attester aggregation bitfield
    'aggregation_bitfield': 'bytes',
    # Custody bitfield
    'custody_bitfield': 'bytes',
    # Slot the attestation was included
    'slot_included': 'uint64',
}
```

#### `Fork`

```python
{
    # Previous fork version
    'previous_version': 'uint64',
    # Current fork version
    'current_version': 'uint64',
    # Fork slot number
    'slot': 'uint64',
}
```

<<<<<<< HEAD
=======
#### `ValidatorRegistryDeltaBlock`

```python
{
    'latest_registry_delta_root': 'bytes32',
    'validator_index': 'uint24',
    'pubkey': 'bytes48',
    'slot': 'uint64',
    'flag': 'uint64',
}
```

>>>>>>> 28ec5846
#### `Eth1Data`

```python
{
    # Root of the deposit tree
    'deposit_root': 'hash32',
    # Block hash
    'block_hash': 'hash32',
}
```

#### `Eth1DataVote`

```python
{
    # Data being voted for
    'eth1_data': Eth1Data,
    # Vote count
    'vote_count': 'uint64',
}
```

## Ethereum 1.0 deposit contract

The initial deployment phases of Ethereum 2.0 are implemented without consensus changes to Ethereum 1.0. A deposit contract at address `DEPOSIT_CONTRACT_ADDRESS` is added to Ethereum 1.0 for deposits of ETH to the beacon chain. Validator balances will be withdrawable to the shards in phase 2, i.e. when the EVM2.0 is deployed and the shards have state.

### Deposit arguments

The deposit contract has a single `deposit` function which takes as argument a SimpleSerialize'd `DepositInput`.

### Withdrawal credentials

One of the `DepositInput` fields is `withdrawal_credentials`. It is a commitment to credentials for withdrawals to shards. The first byte of `withdrawal_credentials` is a version number. As of now the only expected format is as follows:

* `withdrawal_credentials[:1] == BLS_WITHDRAWAL_PREFIX_BYTE`
* `withdrawal_credentials[1:] == hash(withdrawal_pubkey)[1:]` where `withdrawal_pubkey` is a BLS pubkey

The private key corresponding to `withdrawal_pubkey` will be required to initiate a withdrawal. It can be stored separately until a withdrawal is required, e.g. in cold storage.

### `Deposit` logs

Every Ethereum 1.0 deposit, of size between `MIN_DEPOSIT_AMOUNT` and `MAX_DEPOSIT_AMOUNT`, emits a `Deposit` log for consumption by the beacon chain. The deposit contract does little validation, pushing most of the validator onboarding logic to the beacon chain. In particular, the proof of possession (a BLS12 signature) is not verified by the deposit contract.

### `ChainStart` log

When sufficiently many full deposits have been made the deposit contract emits the `ChainStart` log. The beacon chain state may then be initialized by calling the `get_initial_beacon_state` function (defined below) where:

* `genesis_time` equals `time` in the `ChainStart` log
* `latest_eth1_data.deposit_root` equals `deposit_root` in the `ChainStart` log, and `latest_eth1_data.block_hash` equals the hash of the block that included the log
* `initial_validator_deposits` is a list of `Deposit` objects built according to the `Deposit` logs up to the deposit that triggered the `ChainStart` log, processed in the order in which they were emitted (oldest to newest)

### Vyper code

```python
## compiled with v0.1.0-beta.6 ##

MIN_DEPOSIT_AMOUNT: constant(uint256) = 1000000000  # Gwei
MAX_DEPOSIT_AMOUNT: constant(uint256) = 32000000000  # Gwei
GWEI_PER_ETH: constant(uint256) = 1000000000  # 10**9
CHAIN_START_FULL_DEPOSIT_THRESHOLD: constant(uint256) = 16384  # 2**14
DEPOSIT_CONTRACT_TREE_DEPTH: constant(uint256) = 32
TWO_TO_POWER_OF_TREE_DEPTH: constant(uint256) = 4294967296  # 2**32
SECONDS_PER_DAY: constant(uint256) = 86400

Deposit: event({previous_deposit_root: bytes32, data: bytes[2064], merkle_tree_index: bytes[8]})
ChainStart: event({deposit_root: bytes32, time: bytes[8]})

deposit_tree: map(uint256, bytes32)
deposit_count: uint256
full_deposit_count: uint256

@payable
@public
def deposit(deposit_input: bytes[2048]):
    assert msg.value >= as_wei_value(MIN_DEPOSIT_AMOUNT, "gwei")
    assert msg.value <= as_wei_value(MAX_DEPOSIT_AMOUNT, "gwei")

    index: uint256 = self.deposit_count + TWO_TO_POWER_OF_TREE_DEPTH
    deposit_amount: bytes[8] = slice(concat("", convert(msg.value / GWEI_PER_ETH, bytes32)), start=24, len=8)
    deposit_timestamp: bytes[8] = slice(concat("", convert(block.timestamp, bytes32)), start=24, len=8)
    deposit_data: bytes[2064] = concat(deposit_amount, deposit_timestamp, deposit_input)
    merkle_tree_index: bytes[8] = slice(concat("", convert(index, bytes32)), start=24, len=8)

    log.Deposit(self.deposit_tree[1], deposit_data, merkle_tree_index)

    # add deposit to merkle tree
    self.deposit_tree[index] = sha3(deposit_data)
    for i in range(DEPOSIT_CONTRACT_TREE_DEPTH):
        index /= 2
        self.deposit_tree[index] = sha3(concat(self.deposit_tree[index * 2], self.deposit_tree[index * 2 + 1]))

    self.deposit_count += 1
    if msg.value == as_wei_value(MAX_DEPOSIT_AMOUNT, "gwei"):
        self.full_deposit_count += 1
        if self.full_deposit_count == CHAIN_START_FULL_DEPOSIT_THRESHOLD:
            timestamp_day_boundary: uint256 = as_unitless_number(block.timestamp) - as_unitless_number(block.timestamp) % SECONDS_PER_DAY + SECONDS_PER_DAY
            chainstart_time: bytes[8] = slice(concat("", convert(timestamp_day_boundary, bytes32)), start=24, len=8)
            log.ChainStart(self.deposit_tree[1], chainstart_time)

@public
@constant
def get_deposit_root() -> bytes32:
    return self.deposit_tree[1]

@public
@constant
def get_branch(leaf: uint256) -> bytes32[32]: # size is DEPOSIT_CONTRACT_TREE_DEPTH (symbolic const not supported)
    branch: bytes32[32] # size is DEPOSIT_CONTRACT_TREE_DEPTH
    index: uint256 = leaf + TWO_TO_POWER_OF_TREE_DEPTH
    for i in range(DEPOSIT_CONTRACT_TREE_DEPTH):
        branch[i] = self.deposit_tree[bitwise_xor(index, 1)]
        index /= 2
    return branch
```

## Beacon chain processing

The beacon chain is the system chain for Ethereum 2.0. The main responsibilities of the beacon chain are:

* Store and maintain the registry of [validators](#dfn-validator)
* Process crosslinks (see above)
* Process its per-slot consensus, as well as the finality gadget

Processing the beacon chain is similar to processing the Ethereum 1.0 chain. Clients download and process blocks, and maintain a view of what is the current "canonical chain", terminating at the current "head". However, because of the beacon chain's relationship with Ethereum 1.0, and because it is a proof-of-stake chain, there are differences.

For a beacon chain block, `block`, to be processed by a node, the following conditions must be met:

* The parent block with root `block.parent_root` has been processed and accepted.
* The node has processed its `state` up to slot, `block.slot - 1`.
* An Ethereum 1.0 block pointed to by the `state.latest_eth1_data.block_hash` has been processed and accepted.
* The node's local clock time is greater than or equal to `state.genesis_time + block.slot * SLOT_DURATION`.

If these conditions are not met, the client should delay processing the beacon block until the conditions are all satisfied.

Beacon block production is significantly different because of the proof of stake mechanism. A client simply checks what it thinks is the canonical chain when it should create a block, and looks up what its slot number is; when the slot arrives, it either proposes or attests to a block as required. Note that this requires each node to have a clock that is roughly (i.e. within `SLOT_DURATION` seconds) synchronized with the other nodes.

### Beacon chain fork choice rule

The beacon chain fork choice rule is a hybrid that combines justification and finality with Latest Message Driven (LMD) Greediest Heaviest Observed SubTree (GHOST). At any point in time a [validator](#dfn-validator) `v` subjectively calculates the beacon chain head as follows.

* Let `store` be the set of attestations and blocks that the [validator](#dfn-validator) `v` has observed and verified (in particular, block ancestors must be recursively verified). Attestations not part of any chain are still included in `store`.
* Let `finalized_head` be the finalized block with the highest slot number. (A block `B` is finalized if there is a descendant of `B` in `store` the processing of which sets `B` as finalized.)
* Let `justified_head` be the descendant of `finalized_head` with the highest slot number that has been justified for at least `EPOCH_LENGTH` slots. (A block `B` is justified if there is a descendant of `B` in `store` the processing of which sets `B` as justified.) If no such descendant exists set `justified_head` to `finalized_head`.
* Let `get_ancestor(store, block, slot)` be the ancestor of `block` with slot number `slot`. The `get_ancestor` function can be defined recursively as `def get_ancestor(store, block, slot): return block if block.slot == slot else get_ancestor(store, store.get_parent(block), slot)`.
* Let `get_latest_attestation(store, validator)` be the attestation with the highest slot number in `store` from `validator`. If several such attestations exist, use the one the [validator](#dfn-validator) `v` observed first.
* Let `get_latest_attestation_target(store, validator)` be the target block in the attestation `get_latest_attestation(store, validator)`.
* The head is `lmd_ghost(store, justified_head)` where the function `lmd_ghost` is defined below. Note that the implementation below is suboptimal; there are implementations that compute the head in time logarithmic in slot count.

```python
def lmd_ghost(store, start):
    validators = start.state.validator_registry
    active_validators = [validators[i] for i in
                         get_active_validator_indices(validators, start.state.slot)]
    attestation_targets = [get_latest_attestation_target(store, validator)
                           for validator in active_validators]
    def get_vote_count(block):
        return len([target for target in attestation_targets if
                    get_ancestor(store, target, block.slot) == block])

    head = start
    while 1:
        children = get_children(head)
        if len(children) == 0:
            return head
        head = max(children, key=get_vote_count)
```

## Beacon chain state transition function

We now define the state transition function. At a high level the state transition is made up of two parts:

1. The per-slot transitions, which happens every slot, and only affects a parts of the `state`.
2. The per-epoch transitions, which happens at every epoch boundary (i.e. `state.slot % EPOCH_LENGTH == 0`), and affects the entire `state`.

The per-slot transitions generally focus on verifying aggregate signatures and saving temporary records relating to the per-slot activity in the `BeaconState`. The per-epoch transitions focus on the [validator](#dfn-validator) registry, including adjusting balances and activating and exiting [validators](#dfn-validator), as well as processing crosslinks and managing block justification/finalization.

### Helper functions

Note: The definitions below are for specification purposes and are not necessarily optimal implementations.

#### `hash`

The hash function is denoted by `hash`. In Phase 0 the beacon chain is deployed with the same hash function as Ethereum 1.0, i.e. Keccak-256 (also incorrectly known as SHA3).

Note: We aim to migrate to a S[T/N]ARK-friendly hash function in a future Ethereum 2.0 deployment phase.

#### `hash_tree_root`

`hash_tree_root` is a function for hashing objects into a single root utilizing a hash tree structure. `hash_tree_root` is defined in the [SimpleSerialize spec](https://github.com/ethereum/eth2.0-specs/blob/master/specs/simple-serialize.md#tree-hash).

#### `is_active_validator`
```python
def is_active_validator(validator: Validator, slot: int) -> bool:
    """
    Checks if ``validator`` is active.
    """
    return validator.activation_slot <= slot < validator.exit_slot
```

#### `get_active_validator_indices`

```python
def get_active_validator_indices(validators: [Validator], slot: int) -> List[int]:
    """
    Gets indices of active validators from ``validators``.
    """
    return [i for i, v in enumerate(validators) if is_active_validator(v, slot)]
```

#### `shuffle`

```python
def shuffle(values: List[Any], seed: Bytes32) -> List[Any]:
    """
    Returns the shuffled ``values`` with ``seed`` as entropy.
    """
    values_count = len(values)

    # Entropy is consumed from the seed in 3-byte (24 bit) chunks.
    rand_bytes = 3
    # The highest possible result of the RNG.
    rand_max = 2 ** (rand_bytes * 8) - 1

    # The range of the RNG places an upper-bound on the size of the list that
    # may be shuffled. It is a logic error to supply an oversized list.
    assert values_count < rand_max

    output = [x for x in values]
    source = seed
    index = 0
    while index < values_count - 1:
        # Re-hash the `source` to obtain a new pattern of bytes.
        source = hash(source)
        # Iterate through the `source` bytes in 3-byte chunks.
        for position in range(0, 32 - (32 % rand_bytes), rand_bytes):
            # Determine the number of indices remaining in `values` and exit
            # once the last index is reached.
            remaining = values_count - index
            if remaining == 1:
                break

            # Read 3-bytes of `source` as a 24-bit big-endian integer.
            sample_from_source = int.from_bytes(source[position:position + rand_bytes], 'big')

            # Sample values greater than or equal to `sample_max` will cause
            # modulo bias when mapped into the `remaining` range.
            sample_max = rand_max - rand_max % remaining

            # Perform a swap if the consumed entropy will not cause modulo bias.
            if sample_from_source < sample_max:
                # Select a replacement index for the current index.
                replacement_position = (sample_from_source % remaining) + index
                # Swap the current index with the replacement index.
                output[index], output[replacement_position] = output[replacement_position], output[index]
                index += 1
            else:
                # The sample causes modulo bias. A new sample should be read.
                pass

    return output
```

#### `split`

```python
def split(values: List[Any], split_count: int) -> List[List[Any]]:
    """
    Splits ``values`` into ``split_count`` pieces.
    """
    list_length = len(values)
    return [
        values[(list_length * i // split_count): (list_length * (i + 1) // split_count)]
        for i in range(split_count)
    ]
```

#### `get_committee_count_per_slot`

```python
def get_committee_count_per_slot(active_validator_count: int) -> int:
    return max(
        1,
        min(
            SHARD_COUNT // EPOCH_LENGTH,
            active_validator_count // EPOCH_LENGTH // TARGET_COMMITTEE_SIZE,
        )
    )
```

#### `get_shuffling`

```python
def get_shuffling(seed: Bytes32,
                  validators: List[Validator],
                  slot: int) -> List[List[int]]
    """
    Shuffles ``validators`` into crosslink committees seeded by ``seed`` and ``slot``.
    Returns a list of ``EPOCH_LENGTH * committees_per_slot`` committees where each
    committee is itself a list of validator indices.
    """

    # Normalizes slot to start of epoch boundary
    slot -= slot % EPOCH_LENGTH

    active_validator_indices = get_active_validator_indices(validators, slot)

    committees_per_slot = get_committee_count_per_slot(len(active_validator_indices))

    # Shuffle
    seed = xor(seed, int_to_bytes32(slot))
    shuffled_active_validator_indices = shuffle(active_validator_indices, seed)

    # Split the shuffled list into epoch_length * committees_per_slot pieces
    return split(shuffled_active_validator_indices, committees_per_slot * EPOCH_LENGTH)
```

**Invariant**: if `get_shuffling(seed, validators, slot)` returns some value `x`, it should return the same value `x` for the same `seed` and `slot` and possible future modifications of `validators` forever in phase 0, and until the ~1 year deletion delay in phase 2 and in the future.

**Note**: this definition and the next few definitions make heavy use of repetitive computing. Production implementations are expected to appropriately use caching/memoization to avoid redoing work.

#### `get_previous_epoch_committee_count_per_slot`

```python
def get_previous_epoch_committee_count_per_slot(state: BeaconState) -> int:
    previous_active_validators = get_active_validator_indices(
        state.validator_registry,
        state.previous_epoch_calculation_slot,
    )
    return get_committee_count_per_slot(len(previous_active_validators))
```

#### `get_current_epoch_committee_count_per_slot`

```python
def get_current_epoch_committee_count_per_slot(state: BeaconState) -> int:
    current_active_validators = get_active_validator_indices(
        state.validator_registry,
        state.current_epoch_calculation_slot,
    )
    return get_committee_count_per_slot(len(current_active_validators))
```

#### `get_crosslink_committees_at_slot`

```python
def get_crosslink_committees_at_slot(state: BeaconState,
                                     slot: int) -> List[Tuple[List[int], int]]:
    """
    Returns the list of ``(committee, shard)`` tuples for the ``slot``.
    """
    state_epoch_slot = state.slot - (state.slot % EPOCH_LENGTH) 
    assert state_epoch_slot <= slot + EPOCH_LENGTH
    assert slot < state_epoch_slot + EPOCH_LENGTH
    offset = slot % EPOCH_LENGTH

    if slot < state_epoch_slot:
        committees_per_slot = get_previous_epoch_committee_count_per_slot(state)
        shuffling = get_shuffling(
            state.previous_epoch_seed,
            state.validator_registry,
            state.previous_epoch_calculation_slot,
        )
        slot_start_shard = (state.previous_epoch_start_shard + committees_per_slot * offset) % SHARD_COUNT
    else:
        committees_per_slot = get_current_epoch_committee_count_per_slot(state)
        shuffling = get_shuffling(
            state.current_epoch_seed,
            state.validator_registry,
            state.current_epoch_calculation_slot,
        )
        slot_start_shard = (state.current_epoch_start_shard + committees_per_slot * offset) % SHARD_COUNT

    return [
        (
            shuffling[committees_per_slot * offset + i],
            (slot_start_shard + i) % SHARD_COUNT,
        )
        for i in range(committees_per_slot)
    ]
```

**Note**: we plan to replace the shuffling algorithm with a pointwise-evaluable shuffle (see https://github.com/ethereum/eth2.0-specs/issues/323), which will allow calculation of the committees for each slot individually.

#### `get_block_root`

```python
def get_block_root(state: BeaconState,
                   slot: int) -> Bytes32:
    """
    Returns the block root at a recent ``slot``.
    """
    assert state.slot <= slot + LATEST_BLOCK_ROOTS_LENGTH
    assert slot < state.slot
    return state.latest_block_roots[slot % LATEST_BLOCK_ROOTS_LENGTH]
```

`get_block_root(_, s)` should always return `hash_tree_root` of the block in the beacon chain at slot `s`, and `get_crosslink_committees_at_slot(_, s)` should not change unless the [validator](#dfn-validator) registry changes.

#### `get_randao_mix`

```python
def get_randao_mix(state: BeaconState,
                   slot: int) -> Bytes32:
    """
    Returns the randao mix at a recent ``slot``.
    """
    assert state.slot < slot + LATEST_RANDAO_MIXES_LENGTH
    assert slot <= state.slot
    return state.latest_randao_mixes[slot % LATEST_RANDAO_MIXES_LENGTH]
```

#### `get_active_index_root`

```python
def get_active_index_root(state: BeaconState,
                          slot: int) -> Hash32:
    """
    Returns the randao mix at a recent ``slot``.
    """
    assert state.slot // EPOCH_LENGTH < slot // EPOCH_LENGTH + LATEST_INDEX_ROOTS_LENGTH
    assert slot // EPOCH_LENGTH <= state.slot // EPOCH_LENGTH
    return state.latest_index_roots[(slot // EPOCH_LENGTH) % LATEST_INDEX_ROOTS_LENGTH]
```

#### `get_beacon_proposer_index`

```python
def get_beacon_proposer_index(state: BeaconState,
                              slot: int) -> int:
    """
    Returns the beacon proposer index for the ``slot``.
    """
    first_committee, _ = get_crosslink_committees_at_slot(state, slot)[0]
    return first_committee[slot % len(first_committee)]
```

#### `merkle_root`

```python
def merkle_root(values: List[Bytes32]) -> Bytes32:
    """
    Merkleize ``values`` (where ``len(values)`` is a power of two) and return the Merkle root.
    """
    o = [0] * len(values) + values
    for i in range(len(values) - 1, 0, -1):
        o[i] = hash(o[i * 2] + o[i * 2 + 1])
    return o[1]
```

#### `get_attestation_participants`

```python
def get_attestation_participants(state: BeaconState,
                                 attestation_data: AttestationData,
                                 aggregation_bitfield: bytes) -> List[int]:
    """
    Returns the participant indices at for the ``attestation_data`` and ``aggregation_bitfield``.
    """

    # Find the committee in the list with the desired shard
    crosslink_committees = get_crosslink_committees_at_slot(state, attestation_data.slot)

    assert attestation_data.shard in [shard for _, shard in crosslink_committees]
    crosslink_committee = [committee for committee, shard in crosslink_committees if shard == attestation_data.shard][0]
    assert len(aggregation_bitfield) == (len(committee) + 7) // 8

    # Find the participating attesters in the committee
    participants = []
    for i, validator_index in enumerate(crosslink_committee):
        aggregation_bit = (aggregation_bitfield[i // 8] >> (7 - (i % 8))) % 2
        if aggregation_bit == 1:
            participants.append(validator_index)
    return participants
```

#### `int_to_bytes1`, `int_to_bytes2`, ...

`int_to_bytes1(x): return x.to_bytes(1, 'big')`, `int_to_bytes2(x): return x.to_bytes(2, 'big')`, and so on for all integers, particularly 1, 2, 3, 4, 8, 32, 48, 96.

#### `get_effective_balance`

```python
def get_effective_balance(state: State, index: int) -> int:
    """
    Returns the effective balance (also known as "balance at stake") for a ``validator`` with the given ``index``.
    """
    return min(state.validator_balances[index], MAX_DEPOSIT_AMOUNT)
```

#### `get_fork_version`

```python
def get_fork_version(fork: Fork,
                     slot: int) -> int:
    if slot < fork.slot:
        return fork.previous_version
    else:
        return fork.current_version
```

#### `get_domain`

```python
def get_domain(fork: Fork,
               slot: int,
               domain_type: int) -> int:
    return get_fork_version(
        fork,
        slot
    ) * 2**32 + domain_type
```

#### `verify_slashable_vote_data`

```python
def verify_slashable_vote_data(state: BeaconState, vote_data: SlashableVoteData) -> bool:
    if len(vote_data.custody_bit_0_indices) + len(vote_data.custody_bit_1_indices) > MAX_CASPER_VOTES:
        return False

    return bls_verify_multiple(
        pubkeys=[
            bls_aggregate_pubkeys([state.validator_registry[i].pubkey for i in vote_data.custody_bit_0_indices]),
            bls_aggregate_pubkeys([state.validator_registry[i].pubkey for i in vote_data.custody_bit_1_indices]),
        ],
        messages=[
            hash_tree_root(AttestationDataAndCustodyBit(vote_data.data, False)),
            hash_tree_root(AttestationDataAndCustodyBit(vote_data.data, True)),
        ],
        signature=vote_data.aggregate_signature,
        domain=get_domain(
            state.fork,
            vote_data.data.slot,
            DOMAIN_ATTESTATION,
        ),
    )
```

#### `is_double_vote`

```python
def is_double_vote(attestation_data_1: AttestationData,
                   attestation_data_2: AttestationData) -> bool
    """
    Assumes ``attestation_data_1`` is distinct from ``attestation_data_2``.
    Returns True if the provided ``AttestationData`` are slashable
    due to a 'double vote'.
    """
    target_epoch_1 = attestation_data_1.slot // EPOCH_LENGTH
    target_epoch_2 = attestation_data_2.slot // EPOCH_LENGTH
    return target_epoch_1 == target_epoch_2
```

#### `is_surround_vote`

```python
def is_surround_vote(attestation_data_1: AttestationData,
                     attestation_data_2: AttestationData) -> bool:
    """
    Assumes ``attestation_data_1`` is distinct from ``attestation_data_2``.
    Returns True if the provided ``AttestationData`` are slashable
    due to a 'surround vote'.
    Note: parameter order matters as this function only checks
    that ``attestation_data_1`` surrounds ``attestation_data_2``.
    """
    source_epoch_1 = attestation_data_1.justified_slot // EPOCH_LENGTH
    source_epoch_2 = attestation_data_2.justified_slot // EPOCH_LENGTH
    target_epoch_1 = attestation_data_1.slot // EPOCH_LENGTH
    target_epoch_2 = attestation_data_2.slot // EPOCH_LENGTH
    return (
        (source_epoch_1 < source_epoch_2) and
        (source_epoch_2 + 1 == target_epoch_2) and
        (target_epoch_2 < target_epoch_1)
    )
```

#### `integer_squareroot`

```python
def integer_squareroot(n: int) -> int:
    """
    The largest integer ``x`` such that ``x**2`` is less than ``n``.
    """
    assert n >= 0
    x = n
    y = (x + 1) // 2
    while y < x:
        x = y
        y = (x + n // x) // 2
    return x
```

#### `bls_verify`

`bls_verify` is a function for verifying a BLS signature, defined in the [BLS Signature spec](https://github.com/ethereum/eth2.0-specs/blob/master/specs/bls_signature.md#bls_verify).

#### `bls_verify_multiple`

`bls_verify_multiple` is a function for verifying a BLS signature constructed from multiple messages, defined in the [BLS Signature spec](https://github.com/ethereum/eth2.0-specs/blob/master/specs/bls_signature.md#bls_verify_multiple).

#### `bls_aggregate_pubkeys`

`bls_aggregate_pubkeys` is a function for aggregating multiple BLS public keys into a single aggregate key, defined in the [BLS Signature spec](https://github.com/ethereum/eth2.0-specs/blob/master/specs/bls_signature.md#bls_aggregate_pubkeys).

### On startup

A valid block with slot `GENESIS_SLOT` (a "genesis block") has the following values. Other validity rules (e.g. requiring a signature) do not apply.

```python
{
    slot=GENESIS_SLOT,
    parent_root=ZERO_HASH,
    state_root=STARTUP_STATE_ROOT,
    randao_reveal=ZERO_HASH,
    eth1_data=Eth1Data(
        deposit_root=ZERO_HASH,
        block_hash=ZERO_HASH
    ),
    signature=EMPTY_SIGNATURE,
    body=BeaconBlockBody(
        proposer_slashings=[],
        casper_slashings=[],
        attestations=[],
        custody_reseeds=[],
        custody_challenges=[],
        custody_responses=[],
        deposits=[],
        exits=[],
    ),
}
```

`STARTUP_STATE_ROOT` (in the above "genesis block") is generated from the `get_initial_beacon_state` function below. When enough full deposits have been made to the deposit contract and the `ChainStart` log has been emitted, `get_initial_beacon_state` will execute to compute the `hash_tree_root` of `BeaconState`.

```python
def get_initial_beacon_state(initial_validator_deposits: List[Deposit],
                             genesis_time: int,
                             latest_eth1_data: Eth1Data) -> BeaconState:
    state = BeaconState(
        # Misc
        slot=GENESIS_SLOT,
        genesis_time=genesis_time,
        fork=Fork(
            previous_version=GENESIS_FORK_VERSION,
            current_version=GENESIS_FORK_VERSION,
            slot=GENESIS_SLOT,
        ),

        # Validator registry
        validator_registry=[],
        validator_balances=[],
        validator_registry_update_slot=GENESIS_SLOT,
        validator_registry_exit_count=0,

        # Randomness and committees
        latest_randao_mixes=[ZERO_HASH for _ in range(LATEST_RANDAO_MIXES_LENGTH)],
        latest_vdf_outputs=[ZERO_HASH for _ in range(LATEST_RANDAO_MIXES_LENGTH // EPOCH_LENGTH)],
        previous_epoch_start_shard=GENESIS_START_SHARD,
        current_epoch_start_shard=GENESIS_START_SHARD,
        previous_epoch_calculation_slot=GENESIS_SLOT,
        current_epoch_calculation_slot=GENESIS_SLOT,
        previous_epoch_seed=ZERO_HASH,
        current_epoch_seed=ZERO_HASH,

        # Custody challenges
        custody_challenges=[],

        # Finality
        previous_justified_slot=GENESIS_SLOT,
        justified_slot=GENESIS_SLOT,
        justification_bitfield=0,
        finalized_slot=GENESIS_SLOT,

        # Recent state
        latest_crosslinks=[Crosslink(slot=GENESIS_SLOT, shard_block_root=ZERO_HASH) for _ in range(SHARD_COUNT)],
        latest_block_roots=[ZERO_HASH for _ in range(LATEST_BLOCK_ROOTS_LENGTH)],
        latest_index_roots=[ZERO_HASH for _ in range(LATEST_INDEX_ROOTS_LENGTH)],
        latest_penalized_balances=[0 for _ in range(LATEST_PENALIZED_EXIT_LENGTH)],
        latest_attestations=[],
        batched_block_roots=[],

        # Ethereum 1.0 chain data
        latest_eth1_data=latest_eth1_data,
        eth1_data_votes=[],
    )

    # Process initial deposits
    for deposit in initial_validator_deposits:
        process_deposit(
            state=state,
            pubkey=deposit.deposit_data.deposit_input.pubkey,
            amount=deposit.deposit_data.amount,
            proof_of_possession=deposit.deposit_data.deposit_input.proof_of_possession,
            withdrawal_credentials=deposit.deposit_data.deposit_input.withdrawal_credentials,
            randao_commitment=deposit.deposit_data.deposit_input.randao_commitment,
            custody_commitment=deposit.deposit_data.deposit_input.custody_commitment,
        )

    # Process initial activations
    for validator_index, _ in enumerate(state.validator_registry):
        if get_effective_balance(state, validator_index) >= MAX_DEPOSIT_AMOUNT:
            activate_validator(state, validator_index, True)

    return state
```

### Routine for processing deposits

First, a helper function:

```python
def validate_proof_of_possession(state: BeaconState,
                                 pubkey: Bytes48,
                                 proof_of_possession: Bytes96,
                                 withdrawal_credentials: Bytes32,
                                 randao_commitment: Bytes32,
                                 custody_commitment: Bytes32) -> bool:
    proof_of_possession_data = DepositInput(
        pubkey=pubkey,
        withdrawal_credentials=withdrawal_credentials,
        randao_commitment=randao_commitment,
        custody_commitment=custody_commitment,
        proof_of_possession=EMPTY_SIGNATURE,
    )

    return bls_verify(
        pubkey=pubkey,
        message=hash_tree_root(proof_of_possession_data),
        signature=proof_of_possession,
        domain=get_domain(
            state.fork,
            state.slot,
            DOMAIN_DEPOSIT,
        )
    )
```

Now, to add a [validator](#dfn-validator) or top up an existing [validator](#dfn-validator)'s balance by some `deposit` amount:

```python
def process_deposit(state: BeaconState,
                    pubkey: Bytes48,
                    amount: int,
                    proof_of_possession: Bytes96,
                    withdrawal_credentials: Bytes32,
                    randao_commitment: Bytes32,
                    custody_commitment: Bytes32) -> None:
    """
    Process a deposit from Ethereum 1.0.
    Note that this function mutates ``state``.
    """
    # Validate the given `proof_of_possession`
    assert validate_proof_of_possession(
        state,
        pubkey,
        proof_of_possession,
        withdrawal_credentials,
        randao_commitment,
        custody_commitment,
    )

    validator_pubkeys = [v.pubkey for v in state.validator_registry]

    if pubkey not in validator_pubkeys:
        # Add new validator
        validator = Validator(
            pubkey=pubkey,
            withdrawal_credentials=withdrawal_credentials,
            randao_commitment=randao_commitment,
            randao_layers=0,
            activation_slot=FAR_FUTURE_SLOT,
            exit_slot=FAR_FUTURE_SLOT,
            withdrawal_slot=FAR_FUTURE_SLOT,
            penalized_slot=FAR_FUTURE_SLOT,
            exit_count=0,
            status_flags=0,
            custody_commitment=custody_commitment,
            latest_custody_reseed_slot=GENESIS_SLOT,
            penultimate_custody_reseed_slot=GENESIS_SLOT,
        )

        # Note: In phase 2 registry indices that have been withdrawn for a long time will be recycled.
        state.validator_registry.append(validator)
        state.validator_balances.append(amount)
    else:
        # Increase balance by deposit amount
        index = validator_pubkeys.index(pubkey)
        assert state.validator_registry[index].withdrawal_credentials == withdrawal_credentials

        state.validator_balances[index] += amount
```

### Routines for updating validator status

Note: All functions in this section mutate `state`.

```python
def activate_validator(state: BeaconState, index: int, genesis: bool) -> None:
    validator = state.validator_registry[index]

    validator.activation_slot = GENESIS_SLOT if genesis else (state.slot - state.slot % EPOCH_LENGTH + ENTRY_EXIT_DELAY)
```

```python
def initiate_validator_exit(state: BeaconState, index: int) -> None:
    validator = state.validator_registry[index]
    validator.status_flags |= INITIATED_EXIT
```

```python
def exit_validator(state: BeaconState, index: int) -> None:
    validator = state.validator_registry[index]

    # The following updates only occur if not previous exited
    if validator.exit_slot <= state.slot - state.slot % EPOCH_LENGTH + ENTRY_EXIT_DELAY:
        return

    validator.exit_slot = state.slot - state.slot % EPOCH_LENGTH + ENTRY_EXIT_DELAY

    state.validator_registry_exit_count += 1
    validator.exit_count = state.validator_registry_exit_count
```

```python
def penalize_validator(state: BeaconState, index: int) -> None:
    exit_validator(state, index)
    validator = state.validator_registry[index]
    state.latest_penalized_balances[(state.slot // EPOCH_LENGTH) % LATEST_PENALIZED_EXIT_LENGTH] += get_effective_balance(state, index)

    whistleblower_index = get_beacon_proposer_index(state, state.slot)
    whistleblower_reward = get_effective_balance(state, index) // WHISTLEBLOWER_REWARD_QUOTIENT
    state.validator_balances[whistleblower_index] += whistleblower_reward
    state.validator_balances[index] -= whistleblower_reward
    validator.penalized_slot = state.slot
```

```python
def prepare_validator_for_withdrawal(state: BeaconState, index: int) -> None:
    validator = state.validator_registry[index]
    validator.status_flags |= WITHDRAWABLE
```

## Per-slot processing

Below are the processing steps that happen at every slot.

### Misc counters

* Set `state.slot += 1`.
* Set `state.validator_registry[get_beacon_proposer_index(state, state.slot)].randao_layers += 1`.
* Set `state.latest_randao_mixes[state.slot % LATEST_RANDAO_MIXES_LENGTH] = state.latest_randao_mixes[(state.slot - 1) % LATEST_RANDAO_MIXES_LENGTH]`

### Block roots

* Let `previous_block_root` be the `tree_hash_root` of the previous beacon block processed in the chain.
* Set `state.latest_block_roots[(state.slot - 1) % LATEST_BLOCK_ROOTS_LENGTH] = previous_block_root`.
* If `state.slot % LATEST_BLOCK_ROOTS_LENGTH == 0` append `merkle_root(state.latest_block_roots)` to `state.batched_block_roots`.

## Per-block processing

Below are the processing steps that happen at every `block`.

### Slot

* Verify that `block.slot == state.slot`.

### Proposer signature

* Let `block_without_signature_root` be the `hash_tree_root` of `block` where `block.signature` is set to `EMPTY_SIGNATURE`.
* Let `proposal_root = hash_tree_root(ProposalSignedData(state.slot, BEACON_CHAIN_SHARD_NUMBER, block_without_signature_root))`.
* Verify that `bls_verify(pubkey=state.validator_registry[get_beacon_proposer_index(state, state.slot)].pubkey, message=proposal_root, signature=block.signature, domain=get_domain(state.fork, state.slot, DOMAIN_PROPOSAL))`.

### RANDAO

* Let `repeat_hash(x, n) = x if n == 0 else repeat_hash(hash(x), n-1)`.
* Let `proposer = state.validator_registry[get_beacon_proposer_index(state, state.slot)]`.
* Verify that `repeat_hash(block.randao_reveal, proposer.randao_layers) == proposer.randao_commitment`.
* Set `state.latest_randao_mixes[state.slot % LATEST_RANDAO_MIXES_LENGTH] = hash(xor(state.latest_randao_mixes[state.slot % LATEST_RANDAO_MIXES_LENGTH], block.randao_reveal))`
* Set `proposer.randao_commitment = block.randao_reveal`.
* Set `proposer.randao_layers = 0`.

### Eth1 data

* If `block.eth1_data` equals `eth1_data_vote.eth1_data` for some `eth1_data_vote` in `state.eth1_data_votes`, set `eth1_data_vote.vote_count += 1`.
* Otherwise, append to `state.eth1_data_votes` a new `Eth1DataVote(eth1_data=block.eth1_data, vote_count=1)`.

### Operations

#### Proposer slashings

Verify that `len(block.body.proposer_slashings) <= MAX_PROPOSER_SLASHINGS`.

For each `proposer_slashing` in `block.body.proposer_slashings`:

* Let `proposer = state.validator_registry[proposer_slashing.proposer_index]`.
* Verify that `proposer_slashing.proposal_data_1.slot == proposer_slashing.proposal_data_2.slot`.
* Verify that `proposer_slashing.proposal_data_1.shard == proposer_slashing.proposal_data_2.shard`.
* Verify that `proposer_slashing.proposal_data_1.block_root != proposer_slashing.proposal_data_2.block_root`.
* Verify that `proposer.penalized_slot > state.slot`.
* Verify that `bls_verify(pubkey=proposer.pubkey, message=hash_tree_root(proposer_slashing.proposal_data_1), signature=proposer_slashing.proposal_signature_1, domain=get_domain(state.fork, proposer_slashing.proposal_data_1.slot, DOMAIN_PROPOSAL))`.
* Verify that `bls_verify(pubkey=proposer.pubkey, message=hash_tree_root(proposer_slashing.proposal_data_2), signature=proposer_slashing.proposal_signature_2, domain=get_domain(state.fork, proposer_slashing.proposal_data_2.slot, DOMAIN_PROPOSAL))`.
* Run `penalize_validator(state, proposer_slashing.proposer_index)`.

#### Casper slashings

Verify that `len(block.body.casper_slashings) <= MAX_CASPER_SLASHINGS`.

For each `casper_slashing` in `block.body.casper_slashings`:

* Let `slashable_vote_data_1 = casper_slashing.slashable_vote_data_1`.
* Let `slashable_vote_data_2 = casper_slashing.slashable_vote_data_2`.
* Let `indices(slashable_vote_data) = slashable_vote_data.custody_bit_0_indices + slashable_vote_data.custody_bit_1_indices`.
* Let `intersection = [x for x in indices(slashable_vote_data_1) if x in indices(slashable_vote_data_2)]`.
* Verify that `len(intersection) >= 1`.
* Verify that `slashable_vote_data_1.data != slashable_vote_data_2.data`.
* Verify that `is_double_vote(slashable_vote_data_1.data, slashable_vote_data_2.data)` or `is_surround_vote(slashable_vote_data_1.data, slashable_vote_data_2.data)`.
* Verify that `verify_slashable_vote_data(state, slashable_vote_data_1)`.
* Verify that `verify_slashable_vote_data(state, slashable_vote_data_2)`.
* For each [validator](#dfn-validator) index `i` in `intersection` run `penalize_validator(state, i)` if `state.validator_registry[i].penalized_slot > state.slot`.

#### Attestations

Verify that `len(block.body.attestations) <= MAX_ATTESTATIONS`.

For each `attestation` in `block.body.attestations`:

* Verify that `attestation.data.slot + MIN_ATTESTATION_INCLUSION_DELAY <= state.slot`.
* Verify that `attestation.data.slot + EPOCH_LENGTH >= state.slot`.
* Verify that `attestation.data.justified_slot` is equal to `state.justified_slot if attestation.data.slot >= state.slot - (state.slot % EPOCH_LENGTH) else state.previous_justified_slot`.
* Verify that `attestation.data.justified_block_root` is equal to `get_block_root(state, attestation.data.justified_slot)`.
* Verify that either `attestation.data.latest_crosslink_root` or `attestation.data.shard_block_root` equals `state.latest_crosslinks[shard].shard_block_root`.
* `aggregate_signature` verification:
    * Let `participants = get_attestation_participants(state, attestation.data, attestation.aggregation_bitfield)`.
    * Let `group_public_key = bls_aggregate_pubkeys([state.validator_registry[v].pubkey for v in participants])`.
    * Verify that `bls_verify(pubkey=group_public_key, message=hash_tree_root(AttestationDataAndCustodyBit(attestation.data, False)), signature=attestation.aggregate_signature, domain=get_domain(state.fork, attestation.data.slot, DOMAIN_ATTESTATION))`.
* [TO BE REMOVED IN PHASE 1] Verify that `attestation.data.shard_block_root == ZERO_HASH`.
* Append `PendingAttestation(data=attestation.data, aggregation_bitfield=attestation.aggregation_bitfield, custody_bitfield=attestation.custody_bitfield, slot_included=state.slot)` to `state.latest_attestations`.

#### Deposits

Verify that `len(block.body.deposits) <= MAX_DEPOSITS`.

[TODO: add logic to ensure that deposits from 1.0 chain are processed in order]
[TODO: update the call to `verify_merkle_branch` below if it needs to change after we process deposits in order]

For each `deposit` in `block.body.deposits`:

* Let `serialized_deposit_data` be the serialized form of `deposit.deposit_data`. It should be 8 bytes for `deposit_data.amount` followed by 8 bytes for `deposit_data.timestamp` and then the `DepositInput` bytes. That is, it should match `deposit_data` in the [Ethereum 1.0 deposit contract](#ethereum-10-deposit-contract) of which the hash was placed into the Merkle tree.
* Verify that `verify_merkle_branch(hash(serialized_deposit_data), deposit.branch, DEPOSIT_CONTRACT_TREE_DEPTH, deposit.index, state.latest_eth1_data.deposit_root)` is `True`.

```python
def verify_merkle_branch(leaf: Bytes32, branch: [Bytes32], depth: int, index: int, root: Bytes32) -> bool:
    value = leaf
    for i in range(depth):
        if index // (2**i) % 2:
            value = hash(branch[i] + value)
        else:
            value = hash(value + branch[i])
    return value == root
```

* Run the following:

```python
process_deposit(
    state=state,
    pubkey=deposit.deposit_data.deposit_input.pubkey,
    amount=deposit.deposit_data.amount,
    proof_of_possession=deposit.deposit_data.deposit_input.proof_of_possession,
    withdrawal_credentials=deposit.deposit_data.deposit_input.withdrawal_credentials,
    randao_commitment=deposit.deposit_data.deposit_input.randao_commitment,
    custody_commitment=deposit.deposit_data.deposit_input.custody_commitment,
)
```

#### Exits

Verify that `len(block.body.exits) <= MAX_EXITS`.

For each `exit` in `block.body.exits`:

* Let `validator = state.validator_registry[exit.validator_index]`.
* Verify that `validator.exit_slot > state.slot - state.slot % EPOCH_LENGTH + ENTRY_EXIT_DELAY`.
* Verify that `state.slot >= exit.slot`.
* Let `exit_message = hash_tree_root(Exit(slot=exit.slot, validator_index=exit.validator_index, signature=EMPTY_SIGNATURE))`.
* Verify that `bls_verify(pubkey=validator.pubkey, message=exit_message, signature=exit.signature, domain=get_domain(state.fork, exit.slot, DOMAIN_EXIT))`.
* Run `initiate_validator_exit(state, exit.validator_index)`.

#### Custody

[TO BE REMOVED IN PHASE 1] Verify that `len(block.body.custody_reseeds) == len(block.body.custody_challenges) == len(block.body.custody_responses) == 0`.

## Per-epoch processing

The steps below happen when `state.slot % EPOCH_LENGTH == 0`.

### Helpers

All [validators](#dfn-validator):

* Let `active_validator_indices = get_active_validator_indices(state.validator_registry, state.slot)`.
* Let `total_balance = sum([get_effective_balance(state, i) for i in active_validator_indices])`.

[Validators](#dfn-Validator) attesting during the current epoch:

* Let `current_epoch_attestations = [a for a in state.latest_attestations if state.slot - EPOCH_LENGTH <= a.data.slot < state.slot]`. (Note: this is the set of attestations of slots in the epoch `state.slot-EPOCH_LENGTH...state.slot-1`, _not_ attestations that got included in the chain during the epoch `state.slot-EPOCH_LENGTH...state.slot-1`.)
* Validators justifying the epoch boundary block at the start of the current epoch:
  * Let `current_epoch_boundary_attestations = [a for a in current_epoch_attestations if a.data.epoch_boundary_root == get_block_root(state, state.slot-EPOCH_LENGTH) and a.data.justified_slot == state.justified_slot]`.
  * Let `current_epoch_boundary_attester_indices` be the union of the [validator](#dfn-validator) index sets given by `[get_attestation_participants(state, a.data, a.aggregation_bitfield) for a in current_epoch_boundary_attestations]`.
  * Let `current_epoch_boundary_attesting_balance = sum([get_effective_balance(state, i) for i in current_epoch_boundary_attester_indices])`.

[Validators](#dfn-Validator) attesting during the previous epoch:

* Validators that made an attestation during the previous epoch:
  * Let `previous_epoch_attestations = [a for a in state.latest_attestations if state.slot - 2 * EPOCH_LENGTH <= a.data.slot < state.slot - EPOCH_LENGTH]`.
  * Let `previous_epoch_attester_indices` be the union of the validator index sets given by `[get_attestation_participants(state, a.data, a.aggregation_bitfield) for a in previous_epoch_attestations]`.
* Validators targeting the previous justified slot:
  * Let `previous_epoch_justified_attestations = [a for a in current_epoch_attestations + previous_epoch_attestations if a.data.justified_slot == state.previous_justified_slot]`.
  * Let `previous_epoch_justified_attester_indices` be the union of the validator index sets given by `[get_attestation_participants(state, a.data, a.aggregation_bitfield) for a in previous_epoch_justified_attestations]`.
  * Let `previous_epoch_justified_attesting_balance = sum([get_effective_balance(state, i) for i in previous_epoch_justified_attester_indices])`.
* Validators justifying the epoch boundary block at the start of the previous epoch:
  * Let `previous_epoch_boundary_attestations = [a for a in previous_epoch_justified_attestations if a.data.epoch_boundary_root == get_block_root(state, state.slot - 2 * EPOCH_LENGTH)]`.
  * Let `previous_epoch_boundary_attester_indices` be the union of the validator index sets given by `[get_attestation_participants(state, a.data, a.aggregation_bitfield) for a in previous_epoch_boundary_attestations]`.
  * Let `previous_epoch_boundary_attesting_balance = sum([get_effective_balance(state, i) for i in previous_epoch_boundary_attester_indices])`.
* Validators attesting to the expected beacon chain head during the previous epoch:
  * Let `previous_epoch_head_attestations = [a for a in previous_epoch_attestations if a.data.beacon_block_root == get_block_root(state, a.data.slot)]`.
  * Let `previous_epoch_head_attester_indices` be the union of the validator index sets given by `[get_attestation_participants(state, a.data, a.aggregation_bitfield) for a in previous_epoch_head_attestations]`.
  * Let `previous_epoch_head_attesting_balance = sum([get_effective_balance(state, i) for i in previous_epoch_head_attester_indices])`.

**Note**: `previous_epoch_boundary_attesting_balance` balance might be marginally different than `current_epoch_boundary_attesting_balance` during the previous epoch transition. Due to the tight bound on validator churn each epoch and small per-epoch rewards/penalties, the potential balance difference is very low and only marginally affects consensus safety.

For every `slot in range(state.slot - 2 * EPOCH_LENGTH, state.slot)`, let `crosslink_committees_at_slot = get_crosslink_committees_at_slot(state, slot)`. For every `(crosslink_committee, shard)` in `crosslink_committees_at_slot`, compute:

* Let `shard_block_root` be `state.latest_crosslinks[shard].shard_block_root`
* Let `attesting_validator_indices(crosslink_committee, shard_block_root)` be the union of the [validator](#dfn-validator) index sets given by `[get_attestation_participants(state, a.data, a.aggregation_bitfield) for a in current_epoch_attestations + previous_epoch_attestations if a.data.shard == shard and a.data.shard_block_root == shard_block_root]`.
* Let `winning_root(crosslink_committee)` be equal to the value of `shard_block_root` such that `sum([get_effective_balance(state, i) for i in attesting_validator_indices(crosslink_committee, shard_block_root)])` is maximized (ties broken by favoring lower `shard_block_root` values).
* Let `attesting_validators(crosslink_committee)` be equal to `attesting_validator_indices(crosslink_committee, winning_root(crosslink_committee))` for convenience.
* Let `total_attesting_balance(crosslink_committee) = sum([get_effective_balance(state, i) for i in attesting_validators(crosslink_committee)])`.
* Let `total_balance(crosslink_committee) = sum([get_effective_balance(state, i) for i in crosslink_committee])`.

Define the following helpers to process attestation inclusion rewards and inclusion distance reward/penalty. For every attestation `a` in `previous_epoch_attestations`:

* Let `inclusion_slot(state, index) = a.slot_included` for the attestation `a` where `index` is in `get_attestation_participants(state, a.data, a.aggregation_bitfield)`.
* Let `inclusion_distance(state, index) = a.slot_included - a.data.slot` where `a` is the above attestation.

### Eth1 data

If `state.slot % ETH1_DATA_VOTING_PERIOD == 0`:

* Set `state.latest_eth1_data = eth1_data_vote.data` if `eth1_data_vote.vote_count * 2 > ETH1_DATA_VOTING_PERIOD` for some `eth1_data_vote` in `state.eth1_data_votes`.
* Set `state.eth1_data_votes = []`.

### Justification

* Set `state.previous_justified_slot = state.justified_slot`.
* Set `state.justification_bitfield = (state.justification_bitfield * 2) % 2**64`.
* Set `state.justification_bitfield |= 2` and `state.justified_slot = state.slot - 2 * EPOCH_LENGTH` if `3 * previous_epoch_boundary_attesting_balance >= 2 * total_balance`.
* Set `state.justification_bitfield |= 1` and `state.justified_slot = state.slot - 1 * EPOCH_LENGTH` if `3 * current_epoch_boundary_attesting_balance >= 2 * total_balance`.

Set `state.finalized_slot = state.previous_justified_slot` if any of the following are true:

* `state.previous_justified_slot == state.slot - 2 * EPOCH_LENGTH and state.justification_bitfield % 4 == 3`
* `state.previous_justified_slot == state.slot - 3 * EPOCH_LENGTH and state.justification_bitfield % 8 == 7`
* `state.previous_justified_slot == state.slot - 4 * EPOCH_LENGTH and state.justification_bitfield % 16 in (15, 14)`

### Crosslinks

For every `slot in range(state.slot - 2 * EPOCH_LENGTH, state.slot)`, let `crosslink_committees_at_slot = get_crosslink_committees_at_slot(state, slot)`. For every `(crosslink_committee, shard)` in `crosslink_committees_at_slot`, compute:

* Set `state.latest_crosslinks[shard] = Crosslink(slot=state.slot, shard_block_root=winning_root(crosslink_committee))` if `3 * total_attesting_balance(crosslink_committee) >= 2 * total_balance(crosslink_committee)`.

### Rewards and penalties

First, we define some additional helpers:

* Let `base_reward_quotient = integer_squareroot(total_balance) // BASE_REWARD_QUOTIENT`.
* Let `base_reward(state, index) = get_effective_balance(state, index) // base_reward_quotient // 5` for any validator with the given `index`.
* Let `inactivity_penalty(state, index, epochs_since_finality) = base_reward(state, index) + get_effective_balance(state, index) * epochs_since_finality // INACTIVITY_PENALTY_QUOTIENT // 2` for any validator with the given `index`.

#### Justification and finalization

Note: When applying penalties in the following balance recalculations implementers should make sure the `uint64` does not underflow.

* Let `epochs_since_finality = (state.slot - state.finalized_slot) // EPOCH_LENGTH`.

Case 1: `epochs_since_finality <= 4`:

* Expected FFG source:
  * Any [validator](#dfn-validator) `index` in `previous_epoch_justified_attester_indices` gains `base_reward(state, index) * previous_epoch_justified_attesting_balance // total_balance`.
  * Any [active validator](#dfn-active-validator) `v` not in `previous_epoch_justified_attester_indices` loses `base_reward(state, index)`.
* Expected FFG target:
  * Any [validator](#dfn-validator) `index` in `previous_epoch_boundary_attester_indices` gains `base_reward(state, index) * previous_epoch_boundary_attesting_balance // total_balance`.
  * Any [active validator](#dfn-active-validator) `index` not in `previous_epoch_boundary_attester_indices` loses `base_reward(state, index)`.
* Expected beacon chain head:
  * Any [validator](#dfn-validator) `index` in `previous_epoch_head_attester_indices` gains `base_reward(state, index) * previous_epoch_head_attesting_balance // total_balance)`.
  * Any [active validator](#dfn-active-validator) `index` not in `previous_epoch_head_attester_indices` loses `base_reward(state, index)`.
* Inclusion distance:
  * Any [validator](#dfn-validator) `index` in `previous_epoch_attester_indices` gains `base_reward(state, index) * MIN_ATTESTATION_INCLUSION_DELAY // inclusion_distance(state, index)`

Case 2: `epochs_since_finality > 4`:

* Any [active validator](#dfn-active-validator) `index` not in `previous_epoch_justified_attester_indices`, loses `inactivity_penalty(state, index, epochs_since_finality)`.
* Any [active validator](#dfn-active-validator) `index` not in `previous_epoch_boundary_attester_indices`, loses `inactivity_penalty(state, index, epochs_since_finality)`.
* Any [active validator](#dfn-active-validator) `index` not in `previous_epoch_head_attester_indices`, loses `base_reward(state, index)`.
* Any [active_validator](#dfn-active-validator) `index` with `validator.penalized_slot <= state.slot`, loses `2 * inactivity_penalty(state, index, epochs_since_finality) + base_reward(state, index)`.
* Any [validator](#dfn-validator) `index` in `previous_epoch_attester_indices` loses `base_reward(state, index) - base_reward(state, index) * MIN_ATTESTATION_INCLUSION_DELAY // inclusion_distance(state, index)`

#### Attestation inclusion

For each `index` in `previous_epoch_attester_indices`, we determine the proposer `proposer_index = get_beacon_proposer_index(state, inclusion_slot(state, index))` and set `state.validator_balances[proposer_index] += base_reward(state, index) // INCLUDER_REWARD_QUOTIENT`.

#### Crosslinks

For every `slot in range(state.slot - 2 * EPOCH_LENGTH, state.slot - EPOCH_LENGTH)`, let `crosslink_committees_at_slot = get_crosslink_committees_at_slot(state, slot)`. For every `(crosslink_committee, shard)` in `crosslink_committees_at_slot`, compute:

* If `index in attesting_validators(crosslink_committee)`, `state.validator_balances[index] += base_reward(state, index) * total_attesting_balance(crosslink_committee) // total_balance(crosslink_committee))`.
* If `index not in attesting_validators(crosslink_committee)`, `state.validator_balances[index] -= base_reward(state, index)`.

### Ejections

* Run `process_ejections(state)`.

```python
def process_ejections(state: BeaconState) -> None:
    """
    Iterate through the validator registry
    and eject active validators with balance below ``EJECTION_BALANCE``.
    """
    for index in get_active_validator_indices(state.validator_registry, state.slot):
        if state.validator_balances[index] < EJECTION_BALANCE:
            exit_validator(state, index)
```

### Validator registry

If the following are satisfied:

* `state.finalized_slot > state.validator_registry_update_slot`
* `state.latest_crosslinks[shard].slot > state.validator_registry_update_slot` for every shard number `shard` in `[(state.current_epoch_start_shard + i) % SHARD_COUNT for i in range(get_current_epoch_committee_count_per_slot(state) * EPOCH_LENGTH)]` (that is, for every shard in the current committees)

update the validator registry and associated fields by running

```python
def update_validator_registry(state: BeaconState) -> None:
    """
    Update validator registry.
    Note that this function mutates ``state``.
    """
    # The active validators
    active_validator_indices = get_active_validator_indices(state.validator_registry, state.slot)
    # The total effective balance of active validators
    total_balance = sum([get_effective_balance(state, i) for i in active_validator_indices])

    # The maximum balance churn in Gwei (for deposits and exits separately)
    max_balance_churn = max(
        MAX_DEPOSIT_AMOUNT,
        total_balance // (2 * MAX_BALANCE_CHURN_QUOTIENT)
    )

    # Activate validators within the allowable balance churn
    balance_churn = 0
    for index, validator in enumerate(state.validator_registry):
        if validator.activation_slot > state.slot - state.slot % EPOCH_LENGTH + ENTRY_EXIT_DELAY and state.validator_balances[index] >= MAX_DEPOSIT_AMOUNT:
            # Check the balance churn would be within the allowance
            balance_churn += get_effective_balance(state, index)
            if balance_churn > max_balance_churn:
                break

            # Activate validator
            activate_validator(state, index, False)

    # Exit validators within the allowable balance churn
    balance_churn = 0
    for index, validator in enumerate(state.validator_registry):
        if validator.exit_slot > state.slot - state.slot % EPOCH_LENGTH + ENTRY_EXIT_DELAY and validator.status_flags & INITIATED_EXIT:
            # Check the balance churn would be within the allowance
            balance_churn += get_effective_balance(state, index)
            if balance_churn > max_balance_churn:
                break

            # Exit validator
            exit_validator(state, index)

    state.validator_registry_update_slot = state.slot
```

and perform the following updates:

* Set `state.previous_epoch_calculation_slot = state.current_epoch_calculation_slot`
* Set `state.previous_epoch_start_shard = state.current_epoch_start_shard`
* Set `state.previous_epoch_seed = state.current_epoch_seed`
* Set `state.current_epoch_calculation_slot = state.slot`
* Set `state.current_epoch_start_shard = (state.current_epoch_start_shard + get_current_epoch_committee_count_per_slot(state) * EPOCH_LENGTH) % SHARD_COUNT`
* Set `state.current_epoch_seed = hash(get_randao_mix(state, state.current_epoch_calculation_slot - SEED_LOOKAHEAD) + get_active_index_root(state, state.current_epoch_calculation_slot))`

If a validator registry update does _not_ happen do the following:

* Set `state.previous_epoch_calculation_slot = state.current_epoch_calculation_slot`
* Set `state.previous_epoch_start_shard = state.current_epoch_start_shard`
* Let `epochs_since_last_registry_change = (state.slot - state.validator_registry_update_slot) // EPOCH_LENGTH`.
* If `epochs_since_last_registry_change` is an exact power of 2, set `state.current_epoch_calculation_slot = state.slot` and `state.current_epoch_seed = hash(get_randao_mix(state, state.current_epoch_calculation_slot - SEED_LOOKAHEAD) + get_active_index_root(state, state.current_epoch_calculation_slot))`. Note that `state.current_epoch_start_shard` is left unchanged.

**Invariant**: the active index root that is hashed into the shuffling seed actually is the `hash_tree_root` of the validator set that is used for that epoch.

Regardless of whether or not a validator set change happens, run the following:

```python
def process_penalties_and_exits(state: BeaconState) -> None:
    # The active validators
    active_validator_indices = get_active_validator_indices(state.validator_registry, state.slot)
    # The total effective balance of active validators
    total_balance = sum([get_effective_balance(state, i) for i in active_validator_indices])

    for index, validator in enumerate(state.validator_registry):
        if (state.slot // EPOCH_LENGTH) == (validator.penalized_slot // EPOCH_LENGTH) + LATEST_PENALIZED_EXIT_LENGTH // 2:
            e = (state.slot // EPOCH_LENGTH) % LATEST_PENALIZED_EXIT_LENGTH
            total_at_start = state.latest_penalized_balances[(e + 1) % LATEST_PENALIZED_EXIT_LENGTH]
            total_at_end = state.latest_penalized_balances[e]
            total_penalties = total_at_end - total_at_start
            penalty = get_effective_balance(state, index) * min(total_penalties * 3, total_balance) // total_balance
            state.validator_balances[index] -= penalty

    def eligible(index):
        validator = state.validator_registry[index]
        if validator.penalized_slot <= state.slot:
            PENALIZED_WITHDRAWAL_TIME = LATEST_PENALIZED_EXIT_LENGTH * EPOCH_LENGTH // 2
            return state.slot >= validator.penalized_slot + PENALIZED_WITHDRAWAL_TIME
        else:
            return state.slot >= validator.exit_slot + MIN_VALIDATOR_WITHDRAWAL_TIME

    all_indices = list(range(len(state.validator_registry)))
    eligible_indices = filter(eligible, all_indices)
    sorted_indices = sorted(eligible_indices, key=lambda index: state.validator_registry[index].exit_count)
    withdrawn_so_far = 0
    for index in sorted_indices:
        prepare_validator_for_withdrawal(state, index)
        withdrawn_so_far += 1
        if withdrawn_so_far >= MAX_WITHDRAWALS_PER_EPOCH:
            break
```

### Final updates

* Let `e = state.slot // EPOCH_LENGTH`. Set `state.latest_penalized_balances[(e+1) % LATEST_PENALIZED_EXIT_LENGTH] = state.latest_penalized_balances[e % LATEST_PENALIZED_EXIT_LENGTH]`
* Remove any `attestation` in `state.latest_attestations` such that `attestation.data.slot < state.slot - EPOCH_LENGTH`.
* Let `epoch = state.slot // EPOCH_LENGTH`. Set `state.latest_index_roots[epoch % LATEST_INDEX_ROOTS_LENGTH] = hash_tree_root(get_active_validator_indices(state, state.slot))`

## State root processing

Verify `block.state_root == hash_tree_root(state)` if there exists a `block` for the slot being processed.

# References

This section is divided into Normative and Informative references.  Normative references are those that must be read in order to implement this specification, while Informative references are merely that, information.  An example of the former might be the details of a required consensus algorithm, and an example of the latter might be a pointer to research that demonstrates why a particular consensus algorithm might be better suited for inclusion in the standard than another.

## Normative

## Informative
<a id="ref-casper-ffg"></a> _**casper-ffg**_  
 &nbsp; _Casper the Friendly Finality Gadget_. V. Buterin and V. Griffith. URL: https://arxiv.org/abs/1710.09437

<a id="ref-python-poc"></a> _**python-poc**_  
 &nbsp; _Python proof-of-concept implementation_. Ethereum Foundation. URL: https://github.com/ethereum/beacon_chain

# Copyright
Copyright and related rights waived via [CC0](https://creativecommons.org/publicdomain/zero/1.0/).<|MERGE_RESOLUTION|>--- conflicted
+++ resolved
@@ -471,10 +471,6 @@
     'validator_balances': ['uint64'],
     'validator_registry_update_slot': 'uint64',
     'validator_registry_exit_count': 'uint64',
-<<<<<<< HEAD
-=======
-    'validator_registry_delta_chain_tip': 'bytes32',  # For light clients to track deltas
->>>>>>> 28ec5846
 
     # Randomness and committees
     'latest_randao_mixes': ['bytes32'],
@@ -483,13 +479,8 @@
     'current_epoch_start_shard': 'uint64',
     'previous_epoch_calculation_slot': 'uint64',
     'current_epoch_calculation_slot': 'uint64',
-<<<<<<< HEAD
-    'previous_epoch_seed': 'hash32',
-    'current_epoch_seed': 'hash32',
-=======
-    'previous_epoch_randao_mix': 'bytes32',
-    'current_epoch_randao_mix': 'bytes32',
->>>>>>> 28ec5846
+    'previous_epoch_seed': 'bytes32',
+    'current_epoch_seed': 'bytes32',
 
     # Custody challenges
     'custody_challenges': [CustodyChallenge],
@@ -502,12 +493,8 @@
 
     # Recent state
     'latest_crosslinks': [Crosslink],
-<<<<<<< HEAD
-    'latest_block_roots': ['hash32'],  # Needed to process attestations, older to newer
-    'latest_index_roots': ['hash32'],
-=======
     'latest_block_roots': ['bytes32'],  # Needed to process attestations, older to newer
->>>>>>> 28ec5846
+    'latest_index_roots': ['bytes32'],
     'latest_penalized_balances': ['uint64'],  # Balances penalized at every withdrawal period
     'latest_attestations': [PendingAttestation],
     'batched_block_roots': ['bytes32'],
@@ -590,21 +577,6 @@
 }
 ```
 
-<<<<<<< HEAD
-=======
-#### `ValidatorRegistryDeltaBlock`
-
-```python
-{
-    'latest_registry_delta_root': 'bytes32',
-    'validator_index': 'uint24',
-    'pubkey': 'bytes48',
-    'slot': 'uint64',
-    'flag': 'uint64',
-}
-```
-
->>>>>>> 28ec5846
 #### `Eth1Data`
 
 ```python
