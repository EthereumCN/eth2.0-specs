--- conflicted
+++ resolved
@@ -456,13 +456,7 @@
 ```python
 class Deposit(Container):
     # Branch in the deposit tree
-<<<<<<< HEAD
     proof: Vector[Bytes32, DEPOSIT_CONTRACT_TREE_DEPTH]
-    # Index in the deposit tree
-    index: uint64
-=======
-    'proof': ['bytes32', DEPOSIT_CONTRACT_TREE_DEPTH],
->>>>>>> cc5b172d
     # Data
     data: DepositData
 ```
