--- conflicted
+++ resolved
@@ -43,12 +43,7 @@
 | `MIN_VALIDATOR_SET_CHANGE_INTERVAL` | 2**8 (= 256) | slots | ~25 minutes |
 | `SHARD_PERSISTENT_COMMITTEE_CHANGE_PERIOD` | 2**17 (= 131,072) | slots | ~9 days |
 | `MIN_ATTESTATION_INCLUSION_DELAY` | 2**2 (= 4) | slots | ~24 seconds |
-<<<<<<< HEAD
-| `RANDAO_SLOTS_PER_LAYER` | 2**12 (= 4,096) | slots | ~7 hours |
 | `SQRT_E_DROP_TIME` | 2**11 (= 1,024) | cycles | ~9 days |
-=======
-| `SQRT_E_DROP_TIME` | 2**18 (= 262,144) | slots | ~18 days |
->>>>>>> 28297843
 | `WITHDRAWALS_PER_CYCLE` | 2**2 (=4) | validators | 5.2m ETH in ~6 months |
 | `MIN_WITHDRAWAL_PERIOD` | 2**13 (= 8,192) | slots | ~14 hours |
 | `DELETION_PERIOD` | 2**22 (= 4,194,304) | slots | ~290 days |
@@ -863,11 +858,9 @@
 
 ### Verify attestations
 
-<<<<<<< HEAD
-For each `AttestationRecord` object `obj`:
-=======
-Verify that there are at most `MAX_ATTESTATION_COUNT` `AttestationRecord` objects. For each `AttestationRecord` object:
->>>>>>> 28297843
+Verify that there are at most `MAX_ATTESTATION_COUNT` `AttestationRecord` objects.
+
+For each `AttestationRecord` object:
 
 * Verify that `slot <= block.slot - MIN_ATTESTATION_INCLUSION_DELAY` and `slot >= max(parent.slot - CYCLE_LENGTH + 1, 0)`.
 * Verify that `justified_slot` is equal to `justification_source if slot >= block.slot - (block.slot % CYCLE_LENGTH) else prev_cycle_justification_source`
@@ -902,15 +895,9 @@
 Then:
 
 * Let `repeat_hash(x, n) = x if n == 0 else repeat_hash(hash(x), n-1)`.
-<<<<<<< HEAD
 * Let `proposer = get_beacon_proposer(state, block.slot)`.
-* Verify that `repeat_hash(block.randao_reveal, (block.slot - proposer.randao_last_change) // RANDAO_SLOTS_PER_LAYER + 1) == proposer.randao_commitment`.
-* Set `state.randao_mix = xor(state.randao_mix, block.randao_reveal)`, `proposer.randao_commitment = block.randao_reveal`, `proposer.randao_last_change = block.slot`.
-=======
-* Let `V = get_beacon_proposer(state, block.slot)`.
-* Verify that `repeat_hash(block.randao_reveal, V.randao_skips + 1) == V.randao_commitment`
-* Set `state.randao_mix = xor(state.randao_mix, block.randao_reveal)`, `V.randao_commitment = block.randao_reveal`, `V.randao_skips = 0`
->>>>>>> 28297843
+* Verify that `repeat_hash(block.randao_reveal, proposer.randao_skips + 1) == V.randao_commitment`
+* Set `state.randao_mix = xor(state.randao_mix, block.randao_reveal)`, `proposer.randao_commitment = block.randao_reveal`, `V.randao_skips = 0`
 
 ### Process PoW receipt root
 
