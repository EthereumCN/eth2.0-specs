# Ethereum 2.0 Phase 0 -- The Beacon Chain

###### tags: `spec`, `eth2.0`, `casper`, `sharding`, `beacon`

**NOTICE**: This document is a work-in-progress for researchers and implementers. It reflects recent spec changes and takes precedence over the [Python proof-of-concept implementation](https://github.com/ethereum/beacon_chain).

### Introduction

This document represents the specification for Phase 0 of Ethereum 2.0 -- The Beacon Chain.

At the core of Ethereum 2.0 is a system chain called the "beacon chain". The beacon chain stores and manages the set of active proof-of-stake validators. In the initial deployment phases of Ethereum 2.0 the only mechanism to become a validator is to make a fixed-size one-way ETH deposit to a registration contract on the Ethereum 1.0 PoW chain. Induction as a validator happens after registration transaction receipts are processed by the beacon chain and after a queuing process. Deregistration is either voluntary or done forcibly as a penalty for misbehavior.

The primary source of load on the beacon chain are "attestations". Attestations simultaneously attest to a shard block and a corresponding beacon chain block. A sufficient number of attestations for the same shard block create a "crosslink", confirming the shard segment up to that shard block into the beacon chain. Crosslinks also serve as infrastructure for asynchronous cross-shard communication.

### Terminology

* **Validator** - a participant in the Casper/sharding consensus system. You can become one by depositing 32 ETH into the Casper mechanism.
* **Active validator set** - those validators who are currently participating, and which the Casper mechanism looks to produce and attest to blocks, crosslinks and other consensus objects.
* **Committee** - a (pseudo-) randomly sampled subset of the active validator set. When a committee is referred to collectively, as in "this committee attests to X", this is assumed to mean "some subset of that committee that contains enough validators that the protocol recognizes it as representing the committee".
* **Proposer** - the validator that creates a beacon chain block
* **Attester** - a validator that is part of a committee that needs to sign off on a beacon chain block while simultaneously creating a link (crosslink) to a recent shard block on a particular shard chain.
* **Beacon chain** - the central PoS chain that is the base of the sharding system.
* **Shard chain** - one of the chains on which user transactions take place and account data is stored.
* **Crosslink** - a set of signatures from a committee attesting to a block in a shard chain, which can be included into the beacon chain. Crosslinks are the main means by which the beacon chain "learns about" the updated state of shard chains.
* **Slot** - a period of `SLOT_DURATION` seconds, during which one proposer has the ability to create a beacon chain block and some attesters have the ability to make attestations
* **Cycle** - a span of slots during which all validators get exactly one chance to make an attestation
* **Finalized**, **justified** - see Casper FFG finalization here: https://arxiv.org/abs/1710.09437
* **Withdrawal period** - number of slots between a validator exit and the validator balance being withdrawable
* **Genesis time** - the Unix time of the genesis beacon chain block at slot 0

### Constants

| Constant | Value | Unit | Approximation |
| --- | --- | :---: | - |
| `SHARD_COUNT` | 2**10 (= 1,024)| shards |
| `DEPOSIT_SIZE` | 2**5 (= 32) | ETH |
| `MIN_ONLINE_DEPOSIT_SIZE` | 2**4 (= 16) | ETH |
| `GWEI_PER_ETH` | 10**9 | Gwei/ETH |
| `DEPOSIT_CONTRACT_ADDRESS` | **TBD** | - |
| `TARGET_COMMITTEE_SIZE` | 2**8 (= 256) | validators |
| `GENESIS_TIME` | **TBD** | seconds |
| `SLOT_DURATION` | 2**4 (= 16) | seconds |
| `CYCLE_LENGTH` | 2**6 (= 64) | slots | ~17 minutes |
| `MIN_VALIDATOR_SET_CHANGE_INTERVAL` | 2**8 (= 256) | slots | ~1.1 hours |
| `RANDAO_SLOTS_PER_LAYER` | 2**12 (= 4096) | slots | ~18 hours |
| `SQRT_E_DROP_TIME` | 2**16 (= 65,536) | slots | ~12 days |
| `MIN_WITHDRAWAL_PERIOD` | 2**12 (= 4096) | slots | ~18 hours |
| `WITHDRAWALS_PER_CYCLE` | 8 | - | 4.3m ETH in ~6 months |
| `COLLECTIVE_PENALTY_CALCULATION_PERIOD` | 2**19 (= 524,288) | slots | ~3 months |
| `DELETION_PERIOD` | 2**21 (= 2,097,152) | slots | ~1.06 years |
| `SHARD_PERSISTENT_COMMITTEE_CHANGE_PERIOD` | 2**16 (= 65,536) | slots | ~12 days |
| `PROOF_OF_CUSTODY_MIN_CHANGE_PERIOD` | 2**16 | (= 65,536) | slots | ~12 days |
| `PROOF_OF_CUSTODY_RESPONSE_DEADLINE` | 2**19 (= 524,288) | slots | ~97 days |
| `BASE_REWARD_QUOTIENT` | 2**15 (= 32,768) | — |
| `MAX_VALIDATOR_CHURN_QUOTIENT` | 2**5 (= 32) | — |
| `POW_HASH_VOTING_PERIOD` | 2**10 (=1024) | - |
| `POW_CONTRACT_MERKLE_TREE_DEPTH` | 2**5 (=32) | - |
<<<<<<< HEAD
| `MAX_SPECIALS_PER_BLOCK` | 2**4 (= 16) | - |
| `SHARD_CHUNK_SIZE` | 2**8 (= 256)    | bytes |               |
| `SHARD_BLOCK_SIZE` | 2**15 (= 32768) | bytes |               |
=======
>>>>>>> eb29b28d
| `LOGOUT_MESSAGE` | `"LOGOUT"` | — |
| `INITIAL_FORK_VERSION` | 0 | — |

**Notes**

* See a recommended min committee size of 111 here https://vitalik.ca/files/Ithaca201807_Sharding.pdf); our algorithm will generally ensure the committee size is at least half the target.
* The `SQRT_E_DROP_TIME` constant is the amount of time it takes for the quadratic leak to cut deposits of non-participating validators by ~39.4%. 
* The `BASE_REWARD_QUOTIENT` constant is the per-slot interest rate assuming all validators are participating, assuming total deposits of 1 ETH. It corresponds to ~3.88% annual interest assuming 10 million participating ETH.
* At most `1/MAX_VALIDATOR_CHURN_QUOTIENT` of the validators can change during each validator set change.

**Validator status codes**

| Name | Value |
| - | :-: |
| `PENDING_ACTIVATION` | `0` |
| `ACTIVE` | `1` |
| `PENDING_EXIT` | `2` |
| `PENDING_WITHDRAW` | `3` |
| `WITHDRAWN` | `4` |
| `PENALIZED` | `127` |

**Special record types**

<<<<<<< HEAD
| Name | Value |
| - | :-: |
| `LOGOUT` | `0` |
| `CASPER_SLASHING` | `1` |
| `RANDAO_CHANGE` | `2` |
| `PROOF_OF_CUSTODY_SEED_CHANGE` | `4` |
| `PROOF_OF_CUSTODY_CHALLENGE` | `5` |
| `PROOF_OF_CUSTODY_RESPONSE` | `6` |
=======
| Name | Value | Maximum count |
| - | :-: | :-: |
| `LOGOUT` | `0` | `16` |
| `CASPER_SLASHING` | `1` | `16` |
| `DEPOSIT_PROOF` | `2` | `16` |
>>>>>>> eb29b28d

**Validator set delta flags**

| Name | Value |
| - | :-: |
| `ENTRY` | `0` |
| `EXIT` | `1` |

### PoW chain registration contract

The initial deployment phases of Ethereum 2.0 are implemented without consensus changes to the PoW chain. A registration contract is added to the PoW chain to deposit ETH. This contract has a `registration` function which takes as arguments `pubkey`, `withdrawal_shard`, `withdrawal_address`, `randao_commitment` as defined in a `ValidatorRecord` below. A BLS `proof_of_possession` of types `bytes` is given as a final argument.

The registration contract emits a log with the various arguments for consumption by the beacon chain. It does not do validation, pushing the registration logic to the beacon chain. In particular, the proof of possession (based on the BLS12-381 curve) is not verified by the registration contract.

## Data structures
### Beacon chain blocks

A `BeaconBlock` has the following fields:

```python
{
    # Slot number
    'slot': 'uint64',
    # Proposer RANDAO reveal
    'randao_reveal': 'hash32',
    # Recent PoW chain reference (receipt root)
    'candidate_pow_receipt_root': 'hash32',
    # Skip list of previous beacon block hashes
    # i'th item is the most recent ancestor whose slot is a multiple of 2**i for i = 0, ..., 31
    'ancestor_hashes': ['hash32'],
    # State root
    'state_root': 'hash32',
    # Attestations
    'attestations': [AttestationRecord],
    # Specials (e.g. logouts, penalties)
    'specials': [SpecialRecord]
}
```

An `AttestationRecord` has the following fields:

```python
{
    # Slot number
    'slot': 'uint64',
    # Shard number
    'shard': 'uint64',
    # Beacon block hashes not part of the current chain, oldest to newest
    'oblique_parent_hashes': ['hash32'],
    # Shard block hash being attested to
    'shard_block_hash': 'hash32',
    # Last crosslink hash
    'last_crosslink_hash': 'hash32',
    # Root of data between last hash and this one
    'shard_block_combined_data_root': 'hash32',
    # Attester participation bitfield (2 bits per attester)
    'attester_bitfield': 'bytes',
    # Slot of last justified beacon block
    'justified_slot': 'uint64',
    # Hash of last justified beacon block
    'justified_block_hash': 'hash32',
    # BLS aggregate signature
    'aggregate_sig': ['uint256']
}
```

An `AttestationSignedData` has the following fields:

```python
{
    # Fork version
    'fork_version': 'uint64',
    # Slot number
    'slot': 'uint64',
    # Shard number
    'shard': 'uint64',
    # CYCLE_LENGTH parent hashes
    'parent_hashes': ['hash32'],
    # Shard block hash
    'shard_block_hash': 'hash32',
    # Proof of custody data
    'proof_of_custody_hash_mod_2': 'bool',
    'proof_of_custody_depth': 'uint64',
    # Last crosslink data
    'last_crosslink_hash': 'hash32',
    'last_crosslink_slot': 'uint64',
    # Root of data between last hash and this one
    'shard_block_combined_data_root': 'hash32',
    # Slot of last justified beacon block referenced in the attestation
    'justified_slot': 'uint64'
}
```

A `SpecialRecord` has the following fields:

```python
{
    # Kind
    'kind': 'uint8',
    # Data
    'data': 'bytes'
}
```

### Beacon chain state

The `BeaconState` has the following fields:

```python
{
    # Slot of last validator set change
    'validator_set_change_slot': 'uint64',
    # List of validators
    'validators': [ValidatorRecord],
    # Most recent crosslink for each shard
    'crosslinks': [CrosslinkRecord],
    # Last cycle-boundary state recalculation
    'last_state_recalculation_slot': 'uint64',
    # Last finalized slot
    'last_finalized_slot': 'uint64',
    # Last justified slot
    'last_justified_slot': 'uint64',
    # Number of consecutive justified slots
    'justified_streak': 'uint64',
    # Committee members and their assigned shard, per slot
    'shard_and_committee_for_slots': [[ShardAndCommittee]],
    # Persistent shard committees
    'persistent_committees': [['uint24']],
    'persistent_committee_reassignments': [ShardReassignmentRecord],
    # Open proof of custody challenges
    'proof_of_custody_challenges': [ProofOfCustodyChallenge],
    # Randao seed used for next shuffling
    'next_shuffling_seed': 'hash32',
    # Total deposits penalized in the given withdrawal period
    'deposits_penalized_in_period': ['uint64'],
    # Hash chain of validator set changes (for light clients to easily track deltas)
    'validator_set_delta_hash_chain': 'hash32'
    # Current sequence number for withdrawals
    'current_exit_seq': 'uint64',
    # Genesis time
    'genesis_time': 'uint64',
    # PoW chain reference
    'known_pow_receipt_root': 'hash32',
    'candidate_pow_receipt_root': 'hash32',
    'candidate_pow_receipt_root_votes': 'uint64',
    # Parameters relevant to hard forks / versioning.
    # Should be updated only by hard forks.
    'pre_fork_version': 'uint64',
    'post_fork_version': 'uint64',
    'fork_slot_number': 'uint64',
    # Attestations not yet processed
    'pending_attestations': [AttestationRecord],
    # recent beacon block hashes needed to process attestations, older to newer
    'recent_block_hashes': ['hash32'],
    # RANDAO state
    'randao_mix': 'hash32'
}
```

A `ValidatorRecord` has the following fields:

```python
{
    # BLS public key
    'pubkey': 'uint256',
    # Withdrawal shard number
    'withdrawal_shard': 'uint16',
    # Withdrawal address
    'withdrawal_address': 'address',
    # RANDAO commitment
    'randao_commitment': 'hash32',
    # Slot the RANDAO commitment was last changed
    'randao_last_change': 'uint64',
    # Proof of custody commitment
    'proof_of_custody_commitment': 'hash32',
    # Slot the proof of custody seed was last changed
    'proof_of_custody_last_change': 'uint64',
    'proof_of_custody_second_last_change': 'uint64',
    # Balance in Gwei
    'balance': 'uint64',
    # Status code
    'status': 'uint8',
    # Slot when validator exited (or 0)
    'exit_slot': 'uint64'
    # Sequence number when validator exited (or 0)
    'exit_seq': 'uint64'
}
```

A `CrosslinkRecord` has the following fields:

```python
{
    # Slot number
    'slot': 'uint64',
    # Shard chain block hash
    'shard_block_hash': 'hash32'
}
```

A `ShardAndCommittee` object has the following fields:

```python
{
    # Shard number
    'shard': 'uint64',
    # Validator indices
    'committee': ['uint24']
}
```

A `ShardReassignmentRecord` object has the following fields:

```python
{
    # Which validator to reassign
    'validator_index': 'uint24',
    # To which shard
    'shard': 'uint64',
    # When
    'slot': 'uint64'
}
```

A `ProofOfCustodyChallenge` has the following fields:

```python
{
    # Which validator is responding
    'responder_index': 'uint64',
    # Seed preimage
    'seed_preimage': 'hash32',
    # Depth
    'depth': 'uint64',
    # Index in tree
    'data_index': 'uint64',
    # Expiry date
    'expiry_slot': 'uint64',
    # Who is challenging
    'challenger_index': 'uint64',
    # Proof of custody bit
    'bit': 'bool'
}
```

## Beacon chain processing

The beacon chain is the "main chain" of the PoS system. The beacon chain's main responsibilities are:

* Store and maintain the set of active, queued and exited validators
* Process crosslinks (see above)
* Process its own block-by-block consensus, as well as the finality gadget

Processing the beacon chain is fundamentally similar to processing a PoW chain in many respects. Clients download and process blocks, and maintain a view of what is the current "canonical chain", terminating at the current "head". However, because of the beacon chain's relationship with the existing PoW chain, and because it is a PoS chain, there are differences.

For a block on the beacon chain to be processed by a node, four conditions have to be met:

* The parent pointed to by the `ancestor_hashes[0]` has already been processed and accepted
* An attestation from the _proposer_ of the block (see later for definition) is included along with the block in the network message object
* The PoW chain block pointed to by the `pow_chain_reference` has already been processed and accepted
* The node's local clock time is greater than or equal to the minimum timestamp as computed by `GENESIS_TIME + block.slot * SLOT_DURATION`

If these conditions are not met, the client should delay processing the beacon block until the conditions are all satisfied.

Beacon block production is significantly different because of the proof of stake mechanism. A client simply checks what it thinks is the canonical chain when it should create a block, and looks up what its slot number is; when the slot arrives, it either proposes or attests to a block as required. Note that this requires each node to have a clock that is roughly (ie. within `SLOT_DURATION` seconds) synchronized with the other nodes.

### Beacon chain fork choice rule

The beacon chain uses the Casper FFG fork choice rule of "favor the chain containing the highest-slot-number justified block". To choose between chains that are all descended from the same justified block, the chain uses "immediate message driven GHOST" (IMD GHOST) to choose the head of the chain.

For a description see: **https://ethresear.ch/t/beacon-chain-casper-ffg-rpj-mini-spec/2760**

For an implementation with a network simulator see: **https://github.com/ethereum/research/blob/master/clock_disparity/ghost_node.py**

Here's an example of its working (green is finalized blocks, yellow is justified, grey is attestations):

![](https://vitalik.ca/files/RPJ.png)

## Beacon chain state transition function

We now define the state transition function. At the high level, the state transition is made up of two parts:

1. The per-block processing, which happens every block, and only affects a few parts of the `state`.
2. The inter-cycle state recalculation, which happens only if `block.slot >= last_state_recalculation_slot + CYCLE_LENGTH`, and affects the entire `state`.

The inter-cycle state recalculation generally focuses on changes to the validator set, including adjusting balances and adding and removing validators, as well as processing crosslinks and managing block justification/finalization, while the per-block processing generally focuses on verifying aggregate signatures and saving temporary records relating to the per-block activity in the `BeaconState`.

### Helper functions

Below are various helper functions.

The following is a function that gets active validator indices from the validator list:
```python
def get_active_validator_indices(validators)
    return [i for i, v in enumerate(validators) if v.status == ACTIVE]
```

The following is a function that shuffles the validator list:

```python
def shuffle(values: List[Any],
            seed: Hash32) -> List[Any]:
    """
    Returns the shuffled ``values`` with seed as entropy.
    """
    values_count = len(values)

    # Entropy is consumed from the seed in 3-byte (24 bit) chunks.
    rand_bytes = 3
    # The highest possible result of the RNG.
    rand_max = 2 ** (rand_bytes * 8) - 1

    # The range of the RNG places an upper-bound on the size of the list that
    # may be shuffled. It is a logic error to supply an oversized list.
    assert values_count < rand_max

    output = [x for x in values]
    source = seed
    index = 0
    while index < values_count - 1:
        # Re-hash the `source` to obtain a new pattern of bytes.
        source = hash(source)
        # Iterate through the `source` bytes in 3-byte chunks.
        for position in range(0, 32 - (32 % rand_bytes), rand_bytes):
            # Determine the number of indices remaining in `values` and exit
            # once the last index is reached.
            remaining = values_count - index
            if remaining == 1:
                break

            # Read 3-bytes of `source` as a 24-bit big-endian integer.
            sample_from_source = int.from_bytes(
                source[position:position + rand_bytes], 'big'
            )

            # Sample values greater than or equal to `sample_max` will cause
            # modulo bias when mapped into the `remaining` range.
            sample_max = rand_max - rand_max % remaining

            # Perform a swap if the consumed entropy will not cause modulo bias.
            if sample_from_source < sample_max:
                # Select a replacement index for the current index.
                replacement_position = (sample_from_source % remaining) + index
                # Swap the current index with the replacement index.
                output[index], output[replacement_position] = output[replacement_position], output[index]
                index += 1
            else:
                # The sample causes modulo bias. A new sample should be read.
                pass

    return output
```

Here's a function that splits a list into `split_count` pieces:

```python
def split(seq: List[Any], split_count: int) -> List[Any]:
    """
    Returns the split ``seq`` in ``split_count`` pieces in protocol.
    """
    list_length = len(seq)
    return [
        seq[(list_length * i // split_count): (list_length * (i + 1) // split_count)]
        for i in range(split_count)
    ]
```

A helper method for readability:

```python
def clamp(minval: int, maxval: int, x: int) -> int:
    if x <= minval:
        return minval
    elif x >= maxval:
        return maxval
    else:
        return x
```

Now, our combined helper method:

```python
def get_new_shuffling(seed: Hash32,
                      validators: List[ValidatorRecord],
                      crosslinking_start_shard: int) -> List[List[ShardAndCommittee]]:
    active_validators = get_active_validator_indices(validators)

    committees_per_slot = clamp(
        1,
        SHARD_COUNT // CYCLE_LENGTH,
        len(active_validators) // CYCLE_LENGTH // TARGET_COMMITTEE_SIZE,
    )

    output = []

    # Shuffle with seed
    shuffled_active_validator_indices = shuffle(active_validators, seed)

    # Split the shuffled list into cycle_length pieces
    validators_per_slot = split(shuffled_active_validator_indices, CYCLE_LENGTH)

    for slot, slot_indices in enumerate(validators_per_slot):
        # Split the shuffled list into committees_per_slot pieces
        shard_indices = split(slot_indices, committees_per_slot)

        shard_id_start = crosslinking_start_shard + slot * committees_per_slot

        shards_and_committees_for_slot = [
            ShardAndCommittee(
                shard=(shard_id_start + shard_position) % SHARD_COUNT,
                committee=indices
            )
            for shard_position, indices in enumerate(shard_indices)
        ]
        output.append(shards_and_committees_for_slot)

    return output
```

Here's a diagram of what's going on:

![](http://vitalik.ca/files/ShuffleAndAssign.png?1)

We also define two functions for retrieving data from the state:

```python
def get_shards_and_committees_for_slot(state: BeaconState,
                                       slot: int) -> List[ShardAndCommittee]:
    earliest_slot_in_array = state.last_state_recalculation_slot - CYCLE_LENGTH
    assert earliest_slot_in_array <= slot < earliest_slot_in_array + CYCLE_LENGTH * 2
    return state.shard_and_committee_for_slots[slot - earliest_slot_in_array]

def get_block_hash(state: BeaconState,
                   current_block: BeaconBlock,
                   slot: int) -> Hash32:
    earliest_slot_in_array = current_block.slot - len(state.recent_block_hashes)
    assert earliest_slot_in_array <= slot < current_block.slot
    return state.recent_block_hashes[slot - earliest_slot_in_array]
```

`get_block_hash(_, _, s)` should always return the block hash in the beacon chain at slot `s`, and `get_shards_and_committees_for_slot(_, s)` should not change unless the validator set changes.

We define another set of helpers to be used throughout: `bytes1(x): return x.to_bytes(1, 'big')`, `bytes2(x): return x.to_bytes(2, 'big')`, and so on for all integers, particularly 1, 2, 3, 4, 8, 32.

We define a function to "add a link" to the validator hash chain, used when a validator is added or removed:

```python
def add_validator_set_change_record(state: BeaconState,
                                    index: int,
                                    pubkey: int,
                                    flag: int) -> None:
    state.validator_set_delta_hash_chain = \
        hash(state.validator_set_delta_hash_chain +
             bytes1(flag) + bytes3(index) + bytes32(pubkey))
```

Finally, we abstractly define `int_sqrt(n)` for use in reward/penalty calculations as the largest integer `k` such that `k**2 <= n`. Here is one possible implementation, though clients are free to use their own including standard libraries for [integer square root](https://en.wikipedia.org/wiki/Integer_square_root) if available and meet the specification.

```python
def int_sqrt(n: int) -> int:
    x = n
    y = (x + 1) // 2
    while y < x:
        x = y
        y = (x + n // x) // 2
    return x
```

### PoW chain contract

The beacon chain is initialized when a condition is met inside a contract on the existing PoW chain. This contract's code in Vyper is as follows:

```python
HashChainValue: event({prev_tip: bytes32, data: bytes[2064], total_deposit_count: int128})
ChainStart: event({hash_chain_tip: bytes32, time: bytes[8]})

receipt_tree: bytes32[int128]
total_deposit_count: int128

@payable
@public
def deposit(deposit_params: bytes[2048]):
    index:int128 = self.total_deposit_count + 2**POW_CONTRACT_MERKLE_TREE_DEPTH
    msg_gwei_bytes8: bytes[8] = slice(as_bytes32(msg.value / 10**9), 24, 8)
    timestamp_bytes8: bytes[8] = slice(s_bytes32(block.timestamp), 24, 8)
    deposit_data: bytes[2064] = concat(deposit_params, msg_gwei_bytes8, timestamp_bytes8)

    log.HashChainValue(self.receipt_tree[1], deposit_data, self.total_deposit_count)    

    self.receipt_tree[index] = sha3(deposit_data)
    for i in range(POW_CONTRACT_MERKLE_TREE_DEPTH):
        index //= 2
        self.receipt_tree[index] = sha3(concat(self.receipt_tree[index * 2], self.receipt_tree[index * 2 + 1]))
    self.total_deposit_count += 1
    if self.total_deposit_count == 16384:
        log.ChainStart(self.receipt_tree[1], timestamp_bytes8)

@public
@constant
def get_receipt_root() -> bytes32:
    return self.receipt_tree[1]
```

The contract is at address `DEPOSIT_CONTRACT_ADDRESS`. When a user wishes to become a validator by moving their ETH from the 1.0 chain to the 2.0 chain, they should call the `deposit` function, sending along 32 ETH and providing as `deposit_params` a SimpleSerialize'd `DepositParams` object of the form:

```python
{
    'pubkey': 'int256',
    'proof_of_possession': ['int256'],
    'withdrawal_shard': 'int64',
    'withdrawal_address`: 'bytes20',
    'randao_commitment`: 'hash32'
}
```

If the user wishes to deposit more than `DEPOSIT_SIZE` ETH, they would need to make multiple calls. When the contract publishes a `ChainStart` log, this initializes the chain, calling `on_startup` with:

* `initial_validator_entries` equal to the list of data records published as HashChainValue logs so far, in the order in which they were published (oldest to newest).
* `genesis_time` equal to the `time` value published in the log
* `pow_hash_chain_tip` equal to the `hash_chain_tip` value published in the log

### On startup

A valid block with slot `0` (the "genesis block") has the following values. Other validity rules (eg. requiring a signature) do not apply.

```python
{
    'slot': 0,
    'randao_reveal': bytes32(0),
    'candidate_pow_receipt_root': bytes32(0),
    'ancestor_hashes': [bytes32(0) for i in range(32)],
    'state_root': STARTUP_STATE_ROOT,
    'attestations': [],
    'specials': []
}
```

`STARTUP_STATE_ROOT` is the root of the initial state, computed by running the following code:

```python
def on_startup(initial_validator_entries: List[Any], genesis_time: uint64, pow_hash_chain_tip: Hash32) -> BeaconState:
    # Induct validators
    validators = []
    for pubkey, proof_of_possession, withdrawal_shard, withdrawal_address, \
            randao_commitment in initial_validator_entries:
        add_validator(
            validators=validators,
            pubkey=pubkey,
            proof_of_possession=proof_of_possession,
            withdrawal_shard=withdrawal_shard,
            withdrawal_address=withdrawal_address,
            randao_commitment=randao_commitment,
            current_slot=0,
            status=ACTIVE,
        )
    # Setup state
    x = get_new_shuffling(bytes([0] * 32), validators, 0)
    crosslinks = [
        CrosslinkRecord(
            slot=0,
            hash=bytes([0] * 32)
        )
        for i in range(SHARD_COUNT)
    ]
    state = BeaconState(
        validator_set_change_slot=0,
        validators=validators,
        crosslinks=crosslinks,
        last_state_recalculation_slot=0,
        last_finalized_slot=0,
        last_justified_slot=0,
        justified_streak=0,
        shard_and_committee_for_slots=x + x,
        persistent_committees=split(shuffle(validators, bytes([0] * 32)), SHARD_COUNT),
        persistent_committee_reassignments=[],
        deposits_penalized_in_period=[],
        next_shuffling_seed=b'\x00'*32,
        validator_set_delta_hash_chain=bytes([0] * 32),  # stub
        current_exit_seq=0,
        genesis_time=genesis_time,
        known_pow_hash_chain_tip=pow_hash_chain_tip,
        processed_pow_hash_chain_tip=pow_hash_chain_tip,
        candidate_pow_hash_chain_tip=bytes([0] * 32),
        candidate_pow_hash_chain_tip_votes=0,
        pre_fork_version=INITIAL_FORK_VERSION,
        post_fork_version=INITIAL_FORK_VERSION,
        fork_slot_number=0,
        pending_attestations=[],
        pending_specials=[],
        recent_block_hashes=[bytes([0] * 32) for _ in range(CYCLE_LENGTH * 2)],
        randao_mix=bytes([0] * 32)  # stub
    )

    return state
```

The `add_validator` routine is defined below.

### Routine for adding a validator

This routine should be run for every validator that is inducted as part of a log created on the PoW chain [TODO: explain where to check for these logs]. The status of the validators added after genesis is `PENDING_ACTIVATION`. These logs should be processed in the order in which they are emitted by the PoW chain.

First, a helper function:

```python
def min_empty_validator(validators: List[ValidatorRecord], current_slot: int):
    for i, v in enumerate(validators):
        if v.status == WITHDRAWN and v.exit_slot <= current_slot - DELETION_PERIOD:
            return i
    return None
```

Now, to add a validator:

```python
def add_validator(validators: List[ValidatorRecord],
                  pubkey: int,
                  proof_of_possession: bytes,
                  withdrawal_shard: int,
                  withdrawal_address: Address,
                  randao_commitment: Hash32,
                  status: int,
                  current_slot: int) -> int:
    # if following assert fails, validator induction failed
    # move on to next validator registration log
    signed_message = as_bytes32(pubkey) + as_bytes2(withdrawal_shard) + withdrawal_address + randao_commitment
    assert BLSVerify(pub=pubkey,
                     msg=hash(signed_message),
                     sig=proof_of_possession)
    # Pubkey uniqueness
    assert pubkey not in [v.pubkey for v in validators]
    rec = ValidatorRecord(
        pubkey=pubkey,
        withdrawal_shard=withdrawal_shard,
        withdrawal_address=withdrawal_address,
        randao_commitment=randao_commitment,
        randao_last_change=current_slot,
        balance=DEPOSIT_SIZE * GWEI_PER_ETH,
        status=status,
        exit_slot=0,
        exit_seq=0
    )
    index = min_empty_validator(validators)
    if index is None:
        validators.append(rec)
        return len(validators) - 1
    else:
        validators[index] = rec
        return index
```

### Routine for removing a validator

```python
def exit_validator(index, state, penalize, current_slot):
    validator = state.validators[index]
    validator.exit_slot = current_slot
    validator.exit_seq = state.current_exit_seq
    state.current_exit_seq += 1
    if penalize:
        validator.status = PENALIZED
        state.deposits_penalized_in_period[current_slot // COLLECTIVE_PENALTY_CALCULATION_PERIOD] += validator.balance
    else:
        validator.status = PENDING_EXIT
    add_validator_set_change_record(state, index, validator.pubkey, EXIT)
```

## On startup

Run the following code:

```python
def on_startup(initial_validator_entries: List[Any]) -> BeaconState:
    # Induct validators
    validators = []
    for pubkey, proof_of_possession, withdrawal_shard, withdrawal_address, \
            randao_commitment in initial_validator_entries:
        add_validator(
            validators=validators,
            pubkey=pubkey,
            proof_of_possession=proof_of_possession,
            withdrawal_shard=withdrawal_shard,
            withdrawal_address=withdrawal_address,
            randao_commitment=randao_commitment,
            current_slot=0,
            status=ACTIVE,
        )
    # Setup state
    x = get_new_shuffling(bytes([0] * 32), validators, 0)
    crosslinks = [
        CrosslinkRecord(
            slot=0,
            hash=bytes([0] * 32)
        )
        for i in range(SHARD_COUNT)
    ]
    state = BeaconState(
        validator_set_change_slot=0,
        validators=validators,
        crosslinks=crosslinks,
        last_state_recalculation_slot=0,
        last_finalized_slot=0,
        last_justified_slot=0,
        justified_streak=0,
        shard_and_committee_for_slots=x + x,
        persistent_committees=split(shuffle(validators, bytes([0] * 32)), SHARD_COUNT),
        persistent_committee_reassignments=[],
        deposits_penalized_in_period=[],
        next_shuffling_seed=b'\x00'*32,
        validator_set_delta_hash_chain=bytes([0] * 32),  # stub
        pre_fork_version=INITIAL_FORK_VERSION,
        post_fork_version=INITIAL_FORK_VERSION,
        fork_slot_number=0,
        pending_attestations=[],
        recent_block_hashes=[bytes([0] * 32) for _ in range(CYCLE_LENGTH * 2)],
        randao_mix=bytes([0] * 32)  # stub
    )

    return state
```

## Per-block processing

This procedure should be carried out every beacon block.

* Let `parent_hash` be the hash of the immediate previous beacon block (ie. equal to `ancestor_hashes[0]`).
* Let `parent` be the beacon block with the hash `parent_hash`

First, set `recent_block_hashes` to the output of the following:

```python
def append_to_recent_block_hashes(old_block_hashes: List[Hash32],
                                  parent_slot: int,
                                  current_slot: int,
                                  parent_hash: Hash32) -> List[Hash32]:
    d = current_slot - parent_slot
    return old_block_hashes + [parent_hash] * d
```

The output of `get_block_hash` should not change, except that it will no longer throw for `current_slot - 1`. Also, check that the block's `ancestor_hashes` array was correctly updated, using the following algorithm:

```python
def update_ancestor_hashes(parent_ancestor_hashes: List[Hash32],
                           parent_slot_number: int,
                           parent_hash: Hash32) -> List[Hash32]:
    new_ancestor_hashes = copy.copy(parent_ancestor_hashes)
    for i in range(32):
        if parent_slot_number % 2**i == 0:
            new_ancestor_hashes[i] = parent_hash
    return new_ancestor_hashes
```

A beacon block can have 0 or more `AttestationRecord` objects

For each one of these attestations:

* Verify that `slot <= parent.slot` and `slot >= max(parent.slot - CYCLE_LENGTH + 1, 0)`.
* Verify that `justified_slot` is equal to or earlier than `last_justified_slot`.
* Verify that `justified_block_hash` is the hash of the block in the current chain at the slot -- `justified_slot`.
* Verify that either `last_crosslink_hash` equals `state.crosslinks[shard].shard_block_hash` and `last_crosslink_slot == state.crosslinks[shard].slot`, or `shard_block_hash` equals `state.crosslinks[shard].shard_block_hash` and `slot == state.crosslinks[shard].slot`.
* Compute `parent_hashes` = `[get_block_hash(state, block, slot - CYCLE_LENGTH + i) for i in range(1, CYCLE_LENGTH - len(oblique_parent_hashes) + 1)] + oblique_parent_hashes` (eg, if `CYCLE_LENGTH = 4`, `slot = 5`, the actual block hashes starting from slot 0 are `Z A B C D E F G H I J`, and `oblique_parent_hashes = [D', E']` then `parent_hashes = [B, C, D' E']`). Note that when *creating* an attestation for a block, the hash of that block itself won't yet be in the `state`, so you would need to add it explicitly.
* Let `attestation_indices` be `get_shards_and_committees_for_slot(state, slot)[x]`, choosing `x` so that `attestation_indices.shard` equals the `shard` value provided to find the set of validators that is creating this attestation record.
* Verify that `len(attester_bitfield) == ceil_div8(len(attestation_indices)) * 2`, where `ceil_div8 = (x + 7) // 8`. Verify that bits `len(attestation_indices)*2....` and higher, if present (i.e. `len(attestation_indices)` is not a multiple of 8), are all zero.
* Verify that in every byte, none of the four adjacent bit pairs are set to 01 (ie. only 00, 10 and 11 are allowed).
* For each integer `i = 0, 1`, let `pubkeys[i]` be the public keys of all of the attesters in `attestation_indices` for whom the corresponding two bits in `attester_bitfield` (ie. `(attester_bitfield[i // 4] >> (6 - (i %3)*2)) % 8`) are set to 1 and i.
* Let `expected_depth = log2(SHARD_BLOCK_SIZE // SHARD_CHUNK_SIZE * next_power_of_2(slot - last_crosslink_slot))`. For each integer `i = 0, 1`, let `messages[i]` be `AttestationSignedData(fork_version, slot, shard, parent_hashes, shard_block_hash, i == 1, expected_depth, shard_block_combined_data_root, justified_slot)`.
* Let `fork_version = pre_fork_version if slot < fork_slot_number else post_fork_version`.
* Verify `BLSMultiVerify(pubkeys=[BLSAddPubkeys(p) for p in pubkeys], msgs=messages, sig=aggregate_sig)`

Extend the list of `AttestationRecord` objects in the `state` with those included in the block, ordering the new additions in the same order as they came in the block.

Let `curblock_proposer_index` be the validator index of the `block.slot % len(get_shards_and_committees_for_slot(state, block.slot)[0].committee)`'th attester in `get_shards_and_committees_for_slot(state, block.slot)[0]`, and `parent_proposer_index` be the validator index of the parent block, calculated similarly. Verify that an attestation from the `parent_proposer_index`'th validator is part of the first (ie. item 0 in the array) `AttestationRecord` object; this attester can be considered to be the proposer of the parent block. In general, when a beacon block is produced, it is broadcasted at the network layer along with the attestation from its proposer.

Additionally, verify and update the RANDAO reveal. This is done as follows:

* Let `repeat_hash(x, n) = x if n == 0 else repeat_hash(hash(x), n-1)`.
* Let `V = state.validators[curblock_proposer_index]`.
* Verify that `repeat_hash(block.randao_reveal, (block.slot - V.randao_last_change) // RANDAO_SLOTS_PER_LAYER + 1) == V.randao_commitment`
* Set `state.randao_mix = xor(state.randao_mix, block.randao_reveal)`, `V.randao_commitment = block.randao_reveal`, `V.randao_last_change = block.slot`

Finally, if `block.candidate_pow_hash_chain_tip = state.candidate_pow_hash_chain_tip`, set `state.candidate_hash_chain_tip_votes += 1`.

### Process penalties, logouts and other special objects

Verify that the quantity of each type of object in `block.specials` is less than or equal to its maximum (see table at the top). Verify that objects are sorted in order of `kind` (ie. `block.specials[i+1].kind >= block.specials[i].kind` for all `0 <= i < len(block.specials-1)`).

For each `SpecialRecord` `obj` in `block.specials`, verify that its `kind` is one of the below values, and that `obj.data` deserializes according to the format for the given `kind`, then process it. The word "verify" when used below means that if the given verification check fails, the block containing that `SpecialRecord` is invalid.

We define the following object `SpecialAttestationData` and helper `verify_special_attestation_data`:

```python
{
    'aggregate_sig_poc_0_indices': '[uint24]',
    'aggregate_sig_poc_1_indices': '[uint24]',
    'data': AttestationSignedData,
    'aggregate_sig': '[uint256]',
}
```

```python
def verify_special_attestation_data(state: State, obj: SpecialAttestationData) -> bool:
    pubs = [aggregate_pubkey([validators[i].pubkey for i in obj.aggregate_sig_poc_0_indices]),
            aggregate_pubkey([validators[i].pubkey for i in obj.aggregate_sig_poc_1_indices])]
    assert obj.voteproof_of_custody_hash_mod_2 == False
    obj2 = copy(obj)
    obj2.voteproof_of_custody_hash_mod_2 = True
    return BLSMultiVerify(pubkeys=pubs, msgs=[obj, obj2[, sig=aggregate_sig)`
```

#### LOGOUT

```python
{
    'validator_index': 'uint64',
    'signature': '[uint256]'
}
```
Perform the following checks:

* Let `fork_version = pre_fork_version if block.slot < fork_slot_number else post_fork_version`. Verify that `BLSVerify(pubkey=validators[data.validator_index].pubkey, msg=hash(LOGOUT_MESSAGE + bytes8(fork_version)), sig=data.signature)`
* Verify that `validators[validator_index].status == ACTIVE`.

Run `exit_validator(data.validator_index, state, penalize=False, current_slot=block.slot)`.

#### CASPER_SLASHING

```python
{
    vote1: SpecialAttestationData,
    vote2: SpecialAttestationData
}
```

Perform the following checks:

* Run and check `verify_special_attestation_data` on both votes.
* Verify that `vote1.data != vote2.data`.
* Let `indices(vote) = vote.aggregate_sig_poc_0_indices + vote.aggregate_sig_poc_1_indices`.
* Let `intersection = [x for x in indices(vote1) if x in indices(vote2)]`. Verify that `len(intersection) >= 1`.
* Verify that either `vote1.data.justified_slot + 1 < vote2.data.justified_slot + 1 == vote2.data.slot < vote1.data.slot` or `vote1.data.slot == vote2.data.slot`.

For each validator index `v` in `intersection`, if `state.validators[v].status` does not equal `PENALIZED`, then run `exit_validator(v, state, penalize=True, current_slot=block.slot)`.

#### DEPOSIT_PROOF

```python
{
    'merkle_branch': '[hash32]',
    'merkle_tree_index': 'uint64',
    'deposit_data': {
         'deposit_params': DepositParams,
         'msg_value': 'uint64',
         'timestamp': 'uint64'
    }
}
```

Note that `deposit_data` in serialized form should be the `DepositParams` followed by 8 bytes for the `msg_value` and 8 bytes for the `timestamp`, or exactly the `deposit_data` in the PoW contract of which the hash was placed into the Merkle tree.

Use the following procedure to verify the `merkle_branch`, setting `leaf=serialized_deposit_data`, `depth=POW_CONTRACT_MERKLE_TREE_DEPTH` and `root=state.known_pow_receipt_root`:

```python
def verify_merkle_branch(leaf: Hash32, branch: [Hash32], depth: int, index: int, root: Hash32) -> bool:
    value = leaf
    for i in range(depth):
        if index % 2:
            value = hash(branch[i], value)
        else:
            value = hash(value, branch[i])
    return value == root
```

Verify that `deposit_data.msg_value == DEPOSIT_SIZE` and `block.slot - (deposit_data.timestamp - state.genesis_time) // SLOT_DURATION < DELETION_PERIOD`.

Run `add_validator(validators, deposit_data.deposit_params.pubkey, deposit_data.deposit_params.proof_of_possession, deposit_data.deposit_params.withdrawal_shard, data.deposit_params.withdrawal_address, deposit_data.deposit_params.randao_commitment, PENDING_ACTIVATION, block.slot)`.

#### PROOF_OF_CUSTODY_SEED_CHANGE

```python
{
    'index': 'uint64',
    'new_commitment': 'hash32',
    'signature': ['uint256']
}
```

Let `signed_data = bytes8(fork_version) + new_commitment`. Verify that `BLSVerify(pub=state.validators[index].pubkey, msg=hash(signed_data), sig=signature)` passes. Verify that `hash(new_commitment) = state.validators[index].proof_of_custody_commitment`, and the `block.slot >= state.validators[index].proof_of_custody_last_change + PROOF_OF_CUSTODY_MIN_CHANGE_PERIOD`. Set `state.validators[index].proof_of_custody_second_last_change = state.validators[index].proof_of_custody_last_change` and `state.validators[index].proof_of_custody_last_change = block.slot`.

#### PROOF_OF_CUSTODY_CHALLENGE

```
{
    'attestation': SpecialAttestationData,
    'validator_index': 'uint64',
    'data_index': 'uint64',
}
```

Perform the following checks:

* Verify that the attestation is valid.
* Verify that `attestation.slot > state.validators[index].proof_of_custody_second_last_change`.
* Verify that `validator_index in attestation.aggregate_sig_poc_0_indices` or `validator_index in attestation.aggregate_sig_poc_1_indices`; if the former, let `bit = False`, else `bit = True`.
* Verify that `state.validators[index].status == ACTIVE` or `state.validators[index].status == PENDING_EXIT` and `block.slot < state.validators[index].exit_slot + PROOF_OF_CUSTODY_MIN_CHANGE_PERIOD`

Let `seed_preimage = state.validators[index].proof_of_custody_commitment if attestation.slot > state.validators[index].proof_of_custody_last_change else hash(state.validators[index].proof_of_custody_commitment)`. Append to `state.proof_of_custody_challenges` the object `ProofOfCustodyChallenge(responder_index=validator_index, seed_preimage=seed_preimage, depth=attestation.proof_of_custody_depth, data_index=data_index, expiry_slot=block.slot+PROOF_OF_CUSTODY_RESPONSE_DEADLINE, challenger_index=get_proposer(state, block), bit=bit)`.

A block can have maximum one proof of custody challenge, and it must appear before all `PROOF_OF_CUSTODY_SEED_CHANGE` objects.

#### PROOF_OF_CUSTODY_RESPONSE
```
{
    'challenge_index': 'uint64',
    'leaf': 'hash32',
    'root': 'hash32',
    'merkle_proof': '[hash32]',
}
```
Perform the following checks:

* Verify `challenge_index < len(state.proof_of_custody_challenges)`.
* Let`challenge = state.proof_of_custody_challenges[challenge_index]`. Verify that `verify_merkle_branch(leaf, challenge.depth, challenge.data_index, root)` passes.
* Verify that `uint256(root) % 2 == challenge.bit`.

Remove `challenge` from `state.proof_of_custody_challenges` (note: if a block has multiple `PROOF_OF_CUSTODY_RESPONSE` objects , later objects' `challenge_index` values will need to take removals from earlier objects into account).

## State recalculations (every `CYCLE_LENGTH` slots)

Repeat while `slot - last_state_recalculation_slot >= CYCLE_LENGTH`:

#### Adjust justified slots and crosslink status

For every slot `s` in the range `last_state_recalculation_slot - CYCLE_LENGTH ... last_state_recalculation_slot - 1`:

* Let `total_balance` be the total balance of active validators.
* Let `total_balance_attesting_at_s` be the total balance of validators that attested to the beacon block at slot `s`.
* If `3 * total_balance_attesting_at_s >= 2 * total_balance` set `last_justified_slot = max(last_justified_slot, s)` and `justified_streak += 1`. Otherwise set `justified_streak = 0`.
* If `justified_streak >= CYCLE_LENGTH + 1` set `last_finalized_slot = max(last_finalized_slot, s - CYCLE_LENGTH - 1)`.

For every `(shard, shard_block_hash)` tuple:

* Let `total_balance_attesting_to_h` be the total balance of validators that attested to the shard block with hash `shard_block_hash`.
* Let `total_committee_balance` be the total balance in the committee of validators that could have attested to the shard block with hash `shard_block_hash`.
* If `3 * total_balance_attesting_to_h >= 2 * total_committee_balance`, set `crosslinks[shard] = CrosslinkRecord(slot=last_state_recalculation_slot + CYCLE_LENGTH, hash=shard_block_hash)`.

#### Balance recalculations related to FFG rewards

Note: When applying penalties in the following balance recalculations implementers should make sure the `uint64` does not underflow.

* Let `total_balance` be the total balance of active validators.
* Let `total_balance_in_eth = total_balance // GWEI_PER_ETH`.
* Let `reward_quotient = BASE_REWARD_QUOTIENT * int_sqrt(total_balance_in_eth)`. (The per-slot maximum interest rate is `1/reward_quotient`.)
* Let `quadratic_penalty_quotient = SQRT_E_DROP_TIME**2`. (The portion lost by offline validators after `D` slots is about `D*D/2/quadratic_penalty_quotient`.)
* Let `time_since_finality = block.slot - last_finalized_slot`.

For every slot `s` in the range `last_state_recalculation_slot - CYCLE_LENGTH ... last_state_recalculation_slot - 1`:

* Let `total_balance_participating` be the total balance of validators that voted for the canonical beacon block at slot `s`. In the normal case every validator will be in one of the `CYCLE_LENGTH` slots following slot `s` and so can vote for a block at slot `s`.
* Let `B` be the balance of any given validator whose balance we are adjusting, not including any balance changes from this round of state recalculation.
* If `time_since_finality <= 3 * CYCLE_LENGTH` adjust the balance of participating and non-participating validators as follows:
    * Participating validators gain `B // reward_quotient * (2 * total_balance_participating - total_balance) // total_balance`. (Note that this value may be negative.)
    * Non-participating validators lose `B // reward_quotient`.
* Otherwise:
    * Participating validators gain nothing.
    * Non-participating validators lose `B // reward_quotient + B * time_since_finality // quadratic_penalty_quotient`.

In addition, validators with `status == PENALIZED` lose `B // reward_quotient + B * time_since_finality // quadratic_penalty_quotient`.

#### Balance recalculations related to crosslink rewards

For every shard number `shard` for which a crosslink committee exists in the cycle prior to the most recent cycle (`last_state_recalculation_slot - CYCLE_LENGTH ... last_state_recalculation_slot - 1`), let `V` be the corresponding validator set. Let `B` be the balance of any given validator whose balance we are adjusting, not including any balance changes from this round of state recalculation. For each `shard`, `V`:

* Let `total_balance_of_v` be the total balance of `V`.
* Let `winning_shard_hash` be the hash that the largest total deposits signed for the `shard` during the cycle.
* Define a "participating validator" as a member of `V` that signed a crosslink of `winning_shard_hash`.
* Let `total_balance_of_v_participating` be the total balance of the subset of `V` that participated.
* Let `time_since_last_confirmation = block.slot - crosslinks[shard].slot`.
* Adjust balances as follows:
    * Participating validators gain `B // reward_quotient * (2 * total_balance_of_v_participating - total_balance_of_v) // total_balance_of_v`.
    * Non-participating validators lose `B // reward_quotient`.
    
#### PoW chain related rules

If `last_state_recalculation_slot % POW_HASH_VOTING_PERIOD == 0`, then:

* If `state.candidate_hash_chain_tip_votes * 3 >= POW_HASH_VOTING_PERIOD * 2`, set `state.hash_chain_tip = state.candidate_hash_chain_tip`
* Set `state.candidate_hash_chain_tip = block.candidate_pow_hash_chain_tip`
* Set `state.candidate_hash_chain_tip_votes = 0`

### Validator set change

A validator set change can happen after a state recalculation if all of the following criteria are satisfied:

* `block.slot - state.validator_set_change_slot >= MIN_VALIDATOR_SET_CHANGE_INTERVAL`
* `last_finalized_slot > state.validator_set_change_slot`
* For every shard number `shard` in `shard_and_committee_for_slots`, `crosslinks[shard].slot > state.validator_set_change_slot`

Then, run the following algorithm to update the validator set:

```python
def change_validators(state: State, current_slot: int) -> None:
    # The active validator set
    validators = state.validators
    active_validators = get_active_validator_indices(validators)
    # The total balance of active validators
    total_balance = sum([v.balance for i, v in enumerate(validators) if i in active_validators])
    # The maximum total wei that can deposit+withdraw
    max_allowable_change = max(
        2 * DEPOSIT_SIZE * GWEI_PER_ETH,
        total_balance // MAX_VALIDATOR_CHURN_QUOTIENT
    )
    # Go through the list start to end depositing+withdrawing as many as possible
    total_changed = 0
    for i in range(len(validators)):
        if validators[i].status == PENDING_ACTIVATION:
            validators[i].status = ACTIVE
            total_changed += DEPOSIT_SIZE * GWEI_PER_ETH
            add_validator_set_change_record(
                state=state,
                index=i,
                pubkey=validators[i].pubkey,
                flag=ENTRY
            )
        if validators[i].status == PENDING_EXIT:
            validators[i].status = PENDING_WITHDRAW
            validators[i].exit_slot = current_slot
            total_changed += validators[i].balance
            add_validator_set_change_record(
                state=state,
                index=i,
                pubkey=validators[i].pubkey,
                flag=EXIT
            )
        if total_changed >= max_allowable_change:
            break

    # Penalize validators that have not responded to proof of custody challenges long enough
    while len(state.proof_of_custody_challenges) and current_slot > state.proof_of_custody_challenges[0].expiry_slot:
        exit_validator(state.proof_of_custody_challenges[0].responder_index, state, True, current_slot)
        state.proof_of_custody_challenges.pop(0)

    # Calculate the total ETH that has been penalized in the last ~2-3 withdrawal periods
    period_index = current_slot // COLLECTIVE_PENALTY_CALCULATION_PERIOD
    total_penalties = (
        (state.deposits_penalized_in_period[period_index]) +
        (state.deposits_penalized_in_period[period_index - 1] if period_index >= 1 else 0) +
        (state.deposits_penalized_in_period[period_index - 2] if period_index >= 2 else 0)
    )
    # Separate loop to withdraw validators that have been logged out for long enough, and
    # calculate their penalties if they were slashed
    def withdrawable(v):
        return (
            v.status in (PENDING_WITHDRAW, PENALIZED) and \
            current_slot >= v.exit_slot + MIN_WITHDRAWAL_PERIOD and \
            len([c in state.proof_of_custody_challenges if c.responder_index == i]) == 0
        )

    withdrawable_validators = sorted(filter(withdrawable, validators), key=lambda v: v.exit_seq)
    for v in withdrawable_validators[:WITHDRAWALS_PER_CYCLE]:
        if v.status == PENALIZED:
            v.balance -= v.balance * min(total_penalties * 3, total_balance) // total_balance
        v.status = WITHDRAWN
        v.exit_slot = current_slot

        withdraw_amount = v.balance
        ...
        # STUB: withdraw to shard chain
```

* Set `state.validator_set_change_slot = state.last_state_recalculation_slot`
* Set `shard_and_committee_for_slots[:CYCLE_LENGTH] = shard_and_committee_for_slots[CYCLE_LENGTH:]`
* Let `next_start_shard = (shard_and_committee_for_slots[-1][-1].shard + 1) % SHARD_COUNT`
* Set `shard_and_committee_for_slots[CYCLE_LENGTH:] = get_new_shuffling(state.next_shuffling_seed, validators, next_start_shard)`
* Set `state.next_shuffling_seed = state.randao_mix`

### If a validator set change does NOT happen

* Set `shard_and_committee_for_slots[:CYCLE_LENGTH] = shard_and_committee_for_slots[CYCLE_LENGTH:]`
* Let `time_since_finality = block.slot - state.validator_set_change_slot`
* Let `start_shard = shard_and_committee_for_slots[0][0].shard`
* If `time_since_finality * CYCLE_LENGTH <= MIN_VALIDATOR_SET_CHANGE_INTERVAL` or `time_since_finality` is an exact power of 2, set `shard_and_committee_for_slots[CYCLE_LENGTH:] = get_new_shuffling(state.next_shuffling_seed, validators, start_shard)` and set `state.next_shuffling_seed = state.randao_mix`. Note that `start_shard` is not changed from last cycle.

#### Finally...

* Remove all attestation records older than slot `state.last_state_recalculation_slot`
* Empty the `state.pending_specials` list
* For any validator with index `v` with balance less than `MIN_ONLINE_DEPOSIT_SIZE` and status `ACTIVE`, run `exit_validator(v, state, penalize=False, current_slot=block.slot)`
* Set `state.recent_block_hashes = state.recent_block_hashes[CYCLE_LENGTH:]`
* Set `state.last_state_recalculation_slot += CYCLE_LENGTH`

For any validator that was added or removed from the active validator list during this state recalculation:

* If the validator was removed, remove their index from the `persistent_committees` and remove any `ShardReassignmentRecord`s containing their index from `persistent_committee_reassignments`.
* If the validator was added with index `validator_index`:
  * let `assigned_shard = hash(state.randao_mix + bytes8(validator_index)) % SHARD_COUNT`
  * let `reassignment_record = ShardReassignmentRecord(validator_index=validator_index, shard=assigned_shard, slot=block.slot + SHARD_PERSISTENT_COMMITTEE_CHANGE_PERIOD)`
  * Append `reassignment_record` to the end of `persistent_committee_reassignments`

Now run the following code to reshuffle a few proposers:

```python
active_validator_indices = get_active_validator_indices(validators)
num_validators_to_reshuffle = len(active_validator_indices) // SHARD_PERSISTENT_COMMITTEE_CHANGE_PERIOD
for i in range(num_validators_to_reshuffle):
    # Multiplying i to 2 to ensure we have different input to all the required hashes in the shuffling
    # and none of the hashes used for entropy in this loop will be the same
    vid = active_validator_indices[hash(state.randao_mix + bytes8(i * 2)) % len(active_validator_indices)]
    new_shard = hash(state.randao_mix + bytes8(i * 2 + 1)) % SHARD_COUNT
    shard_reassignment_record = ShardReassignmentRecord(
        validator_index=vid,
        shard=new_shard,
        slot=block.slot + SHARD_PERSISTENT_COMMITTEE_CHANGE_PERIOD
    )
    state.persistent_committee_reassignments.append(shard_reassignment_record)

while len(state.persistent_committee_reassignments) > 0 and state.persistent_committee_reassignments[0].slot <= block.slot:
    rec = state.persistent_committee_reassignments.pop(0)
    for committee in state.persistent_committees:
        if rec.validator_index in committee:
            committee.pop(
                committee.index(rec.validator_index)
            )
    state.persistent_committees[rec.shard].append(rec.validator_index)
```

### TODO

Note: This spec is ~65% complete.

**Missing**

* [ ] Specify the rules around acceptable values for `pow_chain_reference` ([issue 58](https://github.com/ethereum/eth2.0-specs/issues/58))
* [ ] Specify the shard chain blocks, blobs, proposers, etc.
* [ ] Specify the deposit contract on the PoW chain in Vyper
* [ ] Specify the beacon chain genesis rules ([issue 58](https://github.com/ethereum/eth2.0-specs/issues/58))
* [ ] Specify the logic for proofs of custody, including slashing conditions
* [ ] Specify BLSVerify, BLSMultiVerify, BLSAddPubkeys and rework the spec for BLS12-381 throughout
* [ ] Specify the constraints for `SpecialRecord`s ([issue 43](https://github.com/ethereum/eth2.0-specs/issues/43))
* [ ] Specify the calculation and validation of `BeaconBlock.state_root`
* [ ] Undergo peer review, security audits and formal verification

**Documentation**

* [ ] Specify the various assumptions (global clock, networking latency, validator honesty, validator liveness, etc.)
* [ ] Add an appendix on gossip networks and the offchain signature aggregation logic
* [ ] Add a glossary (in a separate `glossary.md`) to comprehensively and precisely define all the terms
* [ ] Clearly document the various edge cases, e.g. with committee sizing
* [ ] Rework the document for readability

**Possible modifications and additions**

* [ ] Replace the IMD fork choice rule with LMD
* [ ] Homogenise types to `uint64` ([PR 36](https://github.com/ethereum/eth2.0-specs/pull/36))
* [ ] Reduce the slot duration to 8 seconds
* [ ] Allow for the delayed inclusion of aggregated signatures
* [ ] Introduce a RANDAO slashing condition for early reveals
* [ ] Use a separate hash function for the proof of possession
* [ ] Rework the `ShardAndCommittee` data structures
* [ ] Add a double-batched Merkle accumulator for historical beacon chain blocks
* [ ] Allow for deposits larger than 32 ETH, as well as deposit top-ups
* [ ] Add penalties for deposits below 32 ETH (or some other threshold)
* [ ] Add a `SpecialRecord` to (re)register

# Appendix
## Appendix A - Hash function

We aim to have a STARK-friendly hash function `hash(x)` for the production launch of the beacon chain. While the standardisation process for a STARK-friendly hash function takes place—led by STARKware, who will produce a detailed report with recommendations—we use `BLAKE2b-512` as a placeholder. Specifically, we set `hash(x) := BLAKE2b-512(x)[0:32]` where the `BLAKE2b-512` algorithm is defined in [RFC 7693](https://tools.ietf.org/html/rfc7693) and the input `x` is of type `bytes`.

## Copyright
Copyright and related rights waived via [CC0](https://creativecommons.org/publicdomain/zero/1.0/).<|MERGE_RESOLUTION|>--- conflicted
+++ resolved
@@ -55,12 +55,8 @@
 | `MAX_VALIDATOR_CHURN_QUOTIENT` | 2**5 (= 32) | — |
 | `POW_HASH_VOTING_PERIOD` | 2**10 (=1024) | - |
 | `POW_CONTRACT_MERKLE_TREE_DEPTH` | 2**5 (=32) | - |
-<<<<<<< HEAD
-| `MAX_SPECIALS_PER_BLOCK` | 2**4 (= 16) | - |
 | `SHARD_CHUNK_SIZE` | 2**8 (= 256)    | bytes |               |
 | `SHARD_BLOCK_SIZE` | 2**15 (= 32768) | bytes |               |
-=======
->>>>>>> eb29b28d
 | `LOGOUT_MESSAGE` | `"LOGOUT"` | — |
 | `INITIAL_FORK_VERSION` | 0 | — |
 
@@ -84,22 +80,14 @@
 
 **Special record types**
 
-<<<<<<< HEAD
-| Name | Value |
-| - | :-: |
-| `LOGOUT` | `0` |
-| `CASPER_SLASHING` | `1` |
-| `RANDAO_CHANGE` | `2` |
-| `PROOF_OF_CUSTODY_SEED_CHANGE` | `4` |
-| `PROOF_OF_CUSTODY_CHALLENGE` | `5` |
-| `PROOF_OF_CUSTODY_RESPONSE` | `6` |
-=======
 | Name | Value | Maximum count |
 | - | :-: | :-: |
 | `LOGOUT` | `0` | `16` |
 | `CASPER_SLASHING` | `1` | `16` |
 | `DEPOSIT_PROOF` | `2` | `16` |
->>>>>>> eb29b28d
+| `PROOF_OF_CUSTODY_SEED_CHANGE` | `4` | `16` |
+| `PROOF_OF_CUSTODY_CHALLENGE` | `5` | `16` |
+| `PROOF_OF_CUSTODY_RESPONSE` | `6` | `16` |
 
 **Validator set delta flags**
 
@@ -266,7 +254,7 @@
     # BLS public key
     'pubkey': 'uint256',
     # Withdrawal shard number
-    'withdrawal_shard': 'uint16',
+    'withdrawal_shard': 'uint64',
     # Withdrawal address
     'withdrawal_address': 'address',
     # RANDAO commitment
