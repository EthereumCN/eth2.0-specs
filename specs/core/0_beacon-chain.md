# Ethereum 2.0 Phase 0 -- The Beacon Chain

**Notice**: This document is a work-in-progress for researchers and implementers.

## Table of contents
<!-- TOC -->

- [Ethereum 2.0 Phase 0 -- The Beacon Chain](#ethereum-20-phase-0----the-beacon-chain)
    - [Table of contents](#table-of-contents)
    - [Introduction](#introduction)
    - [Notation](#notation)
    - [Custom types](#custom-types)
    - [Constants](#constants)
    - [Configuration](#configuration)
        - [Misc](#misc)
        - [Gwei values](#gwei-values)
        - [Initial values](#initial-values)
        - [Time parameters](#time-parameters)
        - [State list lengths](#state-list-lengths)
        - [Rewards and penalties](#rewards-and-penalties)
        - [Max operations per block](#max-operations-per-block)
        - [Signature domain types](#signature-domain-types)
    - [Containers](#containers)
        - [Misc dependencies](#misc-dependencies)
            - [`Fork`](#fork)
            - [`Checkpoint`](#checkpoint)
            - [`Validator`](#validator)
            - [`Crosslink`](#crosslink)
            - [`AttestationData`](#attestationdata)
            - [`AttestationDataAndCustodyBit`](#attestationdataandcustodybit)
            - [`IndexedAttestation`](#indexedattestation)
            - [`PendingAttestation`](#pendingattestation)
            - [`Eth1Data`](#eth1data)
            - [`HistoricalBatch`](#historicalbatch)
            - [`DepositData`](#depositdata)
            - [`BeaconBlockHeader`](#beaconblockheader)
        - [Beacon operations](#beacon-operations)
            - [`ProposerSlashing`](#proposerslashing)
            - [`AttesterSlashing`](#attesterslashing)
            - [`Attestation`](#attestation)
            - [`Deposit`](#deposit)
            - [`VoluntaryExit`](#voluntaryexit)
            - [`Transfer`](#transfer)
        - [Beacon blocks](#beacon-blocks)
            - [`BeaconBlockBody`](#beaconblockbody)
            - [`BeaconBlock`](#beaconblock)
        - [Beacon state](#beacon-state)
            - [`BeaconState`](#beaconstate)
    - [Helper functions](#helper-functions)
        - [Math](#math)
            - [`integer_squareroot`](#integer_squareroot)
            - [`xor`](#xor)
            - [`int_to_bytes`](#int_to_bytes)
            - [`bytes_to_int`](#bytes_to_int)
        - [Crypto](#crypto)
            - [`hash`](#hash)
            - [`hash_tree_root`](#hash_tree_root)
            - [`signing_root`](#signing_root)
            - [`bls_verify`](#bls_verify)
            - [`bls_verify_multiple`](#bls_verify_multiple)
            - [`bls_aggregate_pubkeys`](#bls_aggregate_pubkeys)
        - [Predicates](#predicates)
            - [`is_active_validator`](#is_active_validator)
            - [`is_slashable_validator`](#is_slashable_validator)
            - [`is_slashable_attestation_data`](#is_slashable_attestation_data)
            - [`is_valid_indexed_attestation`](#is_valid_indexed_attestation)
            - [`is_valid_merkle_branch`](#is_valid_merkle_branch)
        - [Misc](#misc-1)
            - [`compute_shuffled_index`](#compute_shuffled_index)
            - [`compute_committee`](#compute_committee)
            - [`compute_epoch_of_slot`](#compute_epoch_of_slot)
            - [`compute_start_slot_of_epoch`](#compute_start_slot_of_epoch)
            - [`compute_activation_exit_epoch`](#compute_activation_exit_epoch)
            - [`compute_domain`](#compute_domain)
        - [Beacon state accessors](#beacon-state-accessors)
            - [`get_current_epoch`](#get_current_epoch)
            - [`get_previous_epoch`](#get_previous_epoch)
            - [`get_block_root`](#get_block_root)
            - [`get_block_root_at_slot`](#get_block_root_at_slot)
            - [`get_randao_mix`](#get_randao_mix)
            - [`get_active_validator_indices`](#get_active_validator_indices)
            - [`get_validator_churn_limit`](#get_validator_churn_limit)
            - [`get_seed`](#get_seed)
            - [`get_committee_count`](#get_committee_count)
            - [`get_crosslink_committee`](#get_crosslink_committee)
            - [`get_start_shard`](#get_start_shard)
            - [`get_shard_delta`](#get_shard_delta)
            - [`get_beacon_proposer_index`](#get_beacon_proposer_index)
            - [`get_attestation_data_slot`](#get_attestation_data_slot)
            - [`get_total_balance`](#get_total_balance)
            - [`get_total_active_balance`](#get_total_active_balance)
            - [`get_domain`](#get_domain)
            - [`get_indexed_attestation`](#get_indexed_attestation)
            - [`get_attesting_indices`](#get_attesting_indices)
        - [Beacon state mutators](#beacon-state-mutators)
            - [`increase_balance`](#increase_balance)
            - [`decrease_balance`](#decrease_balance)
            - [`initiate_validator_exit`](#initiate_validator_exit)
            - [`slash_validator`](#slash_validator)
    - [Genesis](#genesis)
        - [Genesis state](#genesis-state)
        - [Genesis block](#genesis-block)
    - [Beacon chain state transition function](#beacon-chain-state-transition-function)
        - [Epoch processing](#epoch-processing)
            - [Helper functions](#helper-functions-1)
            - [Justification and finalization](#justification-and-finalization)
            - [Crosslinks](#crosslinks)
            - [Rewards and penalties](#rewards-and-penalties-1)
            - [Registry updates](#registry-updates)
            - [Slashings](#slashings)
            - [Final updates](#final-updates)
        - [Block processing](#block-processing)
            - [Block header](#block-header)
            - [RANDAO](#randao)
            - [Eth1 data](#eth1-data)
            - [Operations](#operations)
                - [Proposer slashings](#proposer-slashings)
                - [Attester slashings](#attester-slashings)
                - [Attestations](#attestations)
                - [Deposits](#deposits)
                - [Voluntary exits](#voluntary-exits)
                - [Transfers](#transfers)

<!-- /TOC -->

## Introduction

This document represents the specification for Phase 0 of Ethereum 2.0 -- The Beacon Chain.

At the core of Ethereum 2.0 is a system chain called the "beacon chain". The beacon chain stores and manages the registry of validators. In the initial deployment phases of Ethereum 2.0, the only mechanism to become a validator is to make a one-way ETH transaction to a deposit contract on Ethereum 1.0. Activation as a validator happens when Ethereum 1.0 deposit receipts are processed by the beacon chain, the activation balance is reached, and a queuing process is completed. Exit is either voluntary or done forcibly as a penalty for misbehavior.
The primary source of load on the beacon chain is "attestations". Attestations are simultaneously availability votes for a shard block and proof-of-stake votes for a beacon block. A sufficient number of attestations for the same shard block create a "crosslink", confirming the shard segment up to that shard block into the beacon chain. Crosslinks also serve as infrastructure for asynchronous cross-shard communication.

## Notation

Code snippets appearing in `this style` are to be interpreted as Python 3 code.

## Custom types

We define the following Python custom types for type hinting and readability:

| Name | SSZ equivalent | Description |
| - | - | - |
| `Slot` | `uint64` | a slot number |
| `Epoch` | `uint64` | an epoch number |
| `Shard` | `uint64` | a shard number |
| `ValidatorIndex` | `uint64` | a validator registry index |
| `Gwei` | `uint64` | an amount in Gwei |
| `Hash` | `Bytes32` | a hash |
| `Version` | `Bytes4` | a fork version number |
| `DomainType` | `Bytes4` | a signature domain type |
| `Domain` | `Bytes8` | a signature domain |
| `BLSPubkey` | `Bytes48` | a BLS12-381 public key |
| `BLSSignature` | `Bytes96` | a BLS12-381 signature |

## Constants

The following values are (non-configurable) constants used throughout the specification.

| Name | Value |
| - | - |
| `FAR_FUTURE_EPOCH` | `Epoch(2**64 - 1)` |
| `BASE_REWARDS_PER_EPOCH` | `5` |
| `DEPOSIT_CONTRACT_TREE_DEPTH` | `2**5` (= 32) |
| `SECONDS_PER_DAY` | `86400` |
| `JUSTIFICATION_BITS_LENGTH` | `4` |
| `ENDIANNESS` | `'little'` |

## Configuration

*Note*: The default mainnet configuration values are included here for spec-design purposes. The different configurations for mainnet, testnets, and YAML-based testing can be found in the [`configs/constant_presets`](../../configs) directory. These configurations are updated for releases and may be out of sync during `dev` changes.

### Misc

| Name | Value |
| - | - |
| `SHARD_COUNT` | `2**10` (= 1,024) |
| `TARGET_COMMITTEE_SIZE` | `2**7` (= 128) |
| `MAX_VALIDATORS_PER_COMMITTEE` | `2**12` (= 4,096) |
| `MIN_PER_EPOCH_CHURN_LIMIT` | `2**2` (= 4) |
| `CHURN_LIMIT_QUOTIENT` | `2**16` (= 65,536) |
| `SHUFFLE_ROUND_COUNT` | `90` |
| `MIN_GENESIS_ACTIVE_VALIDATOR_COUNT` | `2**16` (= 65,536) |
| `MIN_GENESIS_TIME` | `1578009600` (Jan 3, 2020) |

- For the safety of crosslinks, `TARGET_COMMITTEE_SIZE` exceeds [the recommended minimum committee size of 111](https://vitalik.ca/files/Ithaca201807_Sharding.pdf); with sufficient active validators (at least `SLOTS_PER_EPOCH * TARGET_COMMITTEE_SIZE`), the shuffling algorithm ensures committee sizes of at least `TARGET_COMMITTEE_SIZE`. (Unbiasable randomness with a Verifiable Delay Function (VDF) will improve committee robustness and lower the safe minimum committee size.)

### Gwei values

| Name | Value |
| - | - |
| `MIN_DEPOSIT_AMOUNT` | `Gwei(2**0 * 10**9)` (= 1,000,000,000) |
| `MAX_EFFECTIVE_BALANCE` | `Gwei(2**5 * 10**9)` (= 32,000,000,000) |
| `EJECTION_BALANCE` | `Gwei(2**4 * 10**9)` (= 16,000,000,000) |
| `EFFECTIVE_BALANCE_INCREMENT` | `Gwei(2**0 * 10**9)` (= 1,000,000,000) |

### Initial values

| Name | Value |
| - | - |
| `GENESIS_SLOT` | `Slot(0)` |
| `GENESIS_EPOCH` | `Epoch(0)` |
| `BLS_WITHDRAWAL_PREFIX` | `Bytes1(b'\x00')` |

### Time parameters

| Name | Value | Unit | Duration |
| - | - | :-: | :-: |
| `SECONDS_PER_SLOT` | `6` | seconds | 6 seconds |
| `MIN_ATTESTATION_INCLUSION_DELAY` | `2**0` (= 1) | slots | 6 seconds |
| `SLOTS_PER_EPOCH` | `2**6` (= 64) | slots | 6.4 minutes |
| `MIN_SEED_LOOKAHEAD` | `2**0` (= 1) | epochs | 6.4 minutes |
| `ACTIVATION_EXIT_DELAY` | `2**2` (= 4) | epochs | 25.6 minutes |
| `SLOTS_PER_ETH1_VOTING_PERIOD` | `2**10` (= 1,024) | slots | ~1.7 hours |
| `SLOTS_PER_HISTORICAL_ROOT` | `2**13` (= 8,192) | slots | ~13 hours |
| `MIN_VALIDATOR_WITHDRAWABILITY_DELAY` | `2**8` (= 256) | epochs | ~27 hours |
| `PERSISTENT_COMMITTEE_PERIOD` | `2**11` (= 2,048) | epochs | 9 days |
| `MAX_EPOCHS_PER_CROSSLINK` | `2**6` (= 64) | epochs | ~7 hours |
| `MIN_EPOCHS_TO_INACTIVITY_PENALTY` | `2**2` (= 4) | epochs | 25.6 minutes |

### State list lengths

| Name | Value | Unit | Duration |
| - | - | :-: | :-: |
| `EPOCHS_PER_HISTORICAL_VECTOR` | `2**16` (= 65,536) | epochs | ~0.8 years |
| `EPOCHS_PER_SLASHINGS_VECTOR` | `2**13` (= 8,192) | epochs | ~36 days |
| `HISTORICAL_ROOTS_LIMIT` | `2**24` (= 16,777,216) | historical roots | ~26,131 years |
| `VALIDATOR_REGISTRY_LIMIT` | `2**40` (= 1,099,511,627,776) | validator spots |

### Rewards and penalties

| Name | Value |
| - | - |
| `BASE_REWARD_FACTOR` | `2**6` (= 64) |
| `WHISTLEBLOWER_REWARD_QUOTIENT` | `2**9` (= 512) |
| `PROPOSER_REWARD_QUOTIENT` | `2**3` (= 8) |
| `INACTIVITY_PENALTY_QUOTIENT` | `2**25` (= 33,554,432) |
| `MIN_SLASHING_PENALTY_QUOTIENT` | `2**5` (= 32) |

- The `INACTIVITY_PENALTY_QUOTIENT` equals `INVERSE_SQRT_E_DROP_TIME**2` where `INVERSE_SQRT_E_DROP_TIME := 2**12 epochs` (about 18 days) is the time it takes the inactivity penalty to reduce the balance of non-participating validators to about `1/sqrt(e) ~= 60.6%`. Indeed, the balance retained by offline validators after `n` epochs is about `(1 - 1/INACTIVITY_PENALTY_QUOTIENT)**(n**2/2)`; so after `INVERSE_SQRT_E_DROP_TIME` epochs, it is roughly `(1 - 1/INACTIVITY_PENALTY_QUOTIENT)**(INACTIVITY_PENALTY_QUOTIENT/2) ~= 1/sqrt(e)`.

### Max operations per block

| Name | Value |
| - | - |
| `MAX_PROPOSER_SLASHINGS` | `2**4` (= 16) |
| `MAX_ATTESTER_SLASHINGS` | `2**0` (= 1) |
| `MAX_ATTESTATIONS` | `2**7` (= 128) |
| `MAX_DEPOSITS` | `2**4` (= 16) |
| `MAX_VOLUNTARY_EXITS` | `2**4` (= 16) |
| `MAX_TRANSFERS` | `0` |

### Signature domain types

The following types are defined, mapping into `DomainType` (little endian):

| Name | Value |
| - | - |
| `DOMAIN_BEACON_PROPOSER` | `0` |
| `DOMAIN_RANDAO` | `1` |
| `DOMAIN_ATTESTATION` | `2` |
| `DOMAIN_DEPOSIT` | `3` |
| `DOMAIN_VOLUNTARY_EXIT` | `4` |
| `DOMAIN_TRANSFER` | `5` |

## Containers

The following types are [SimpleSerialize (SSZ)](../simple-serialize.md) containers.

*Note*: The definitions are ordered topologically to facilitate execution of the spec.

*Note*: Fields missing in container instantiations default to their zero value.

### Misc dependencies

#### `Fork`

```python
class Fork(Container):
    previous_version: Version
    current_version: Version
    epoch: Epoch  # Epoch of latest fork
```

#### `Checkpoint`

```python
class Checkpoint(Container):
    epoch: Epoch
    root: Hash
```

#### `Validator`

```python
class Validator(Container):
    pubkey: BLSPubkey
    withdrawal_credentials: Hash  # Commitment to pubkey for withdrawals and transfers
    effective_balance: Gwei  # Balance at stake
    slashed: boolean
    # Status epochs
    activation_eligibility_epoch: Epoch  # When criteria for activation were met
    activation_epoch: Epoch
    exit_epoch: Epoch
    withdrawable_epoch: Epoch  # When validator can withdraw or transfer funds
```

#### `Crosslink`

```python
class Crosslink(Container):
    shard: Shard
    parent_root: Hash
    # Crosslinking data
    start_epoch: Epoch
    end_epoch: Epoch
    data_root: Hash
```

#### `AttestationData`

```python
class AttestationData(Container):
    # LMD GHOST vote
    beacon_block_root: Hash
    # FFG vote
    source: Checkpoint
    target: Checkpoint
    # Crosslink vote
    crosslink: Crosslink
```

#### `AttestationDataAndCustodyBit`

```python
class AttestationDataAndCustodyBit(Container):
    data: AttestationData
    custody_bit: bit  # Challengeable bit (SSZ-bool, 1 byte) for the custody of crosslink data
```

#### `IndexedAttestation`

```python
class IndexedAttestation(Container):
    custody_bit_0_indices: List[ValidatorIndex, MAX_VALIDATORS_PER_COMMITTEE]  # Indices with custody bit equal to 0
    custody_bit_1_indices: List[ValidatorIndex, MAX_VALIDATORS_PER_COMMITTEE]  # Indices with custody bit equal to 1
    data: AttestationData
    signature: BLSSignature
```

#### `PendingAttestation`

```python
class PendingAttestation(Container):
    aggregation_bits: Bitlist[MAX_VALIDATORS_PER_COMMITTEE]
    data: AttestationData
    inclusion_delay: Slot
    proposer_index: ValidatorIndex
```

#### `Eth1Data`

```python
class Eth1Data(Container):
    deposit_root: Hash
    deposit_count: uint64
    block_hash: Hash
```

#### `HistoricalBatch`

```python
class HistoricalBatch(Container):
    block_roots: Vector[Hash, SLOTS_PER_HISTORICAL_ROOT]
    state_roots: Vector[Hash, SLOTS_PER_HISTORICAL_ROOT]
```

#### `DepositData`

```python
class DepositData(Container):
    pubkey: BLSPubkey
    withdrawal_credentials: Hash
    amount: Gwei
    signature: BLSSignature
```

#### `BeaconBlockHeader`

```python
class BeaconBlockHeader(Container):
    slot: Slot
    parent_root: Hash
    state_root: Hash
    body_root: Hash
    signature: BLSSignature
```

### Beacon operations

#### `ProposerSlashing`

```python
class ProposerSlashing(Container):
    proposer_index: ValidatorIndex
    header_1: BeaconBlockHeader
    header_2: BeaconBlockHeader
```

#### `AttesterSlashing`

```python
class AttesterSlashing(Container):
    attestation_1: IndexedAttestation
    attestation_2: IndexedAttestation
```

#### `Attestation`

```python
class Attestation(Container):
    aggregation_bits: Bitlist[MAX_VALIDATORS_PER_COMMITTEE]
    data: AttestationData
    custody_bits: Bitlist[MAX_VALIDATORS_PER_COMMITTEE]
    signature: BLSSignature
```

#### `Deposit`

```python
class Deposit(Container):
    proof: Vector[Hash, DEPOSIT_CONTRACT_TREE_DEPTH + 1]  # Merkle path to deposit data list root
    data: DepositData
```

#### `VoluntaryExit`

```python
class VoluntaryExit(Container):
    epoch: Epoch  # Earliest epoch when voluntary exit can be processed
    validator_index: ValidatorIndex
    signature: BLSSignature
```

#### `Transfer`

```python
class Transfer(Container):
    sender: ValidatorIndex
    recipient: ValidatorIndex
    amount: Gwei
    fee: Gwei
    slot: Slot  # Slot at which transfer must be processed
    pubkey: BLSPubkey  # Withdrawal pubkey
    signature: BLSSignature  # Signature checked against withdrawal pubkey
```

### Beacon blocks

#### `BeaconBlockBody`

```python
class BeaconBlockBody(Container):
    randao_reveal: BLSSignature
    eth1_data: Eth1Data  # Eth1 data vote
    graffiti: Bytes32  # Arbitrary data
    # Operations
    proposer_slashings: List[ProposerSlashing, MAX_PROPOSER_SLASHINGS]
    attester_slashings: List[AttesterSlashing, MAX_ATTESTER_SLASHINGS]
    attestations: List[Attestation, MAX_ATTESTATIONS]
    deposits: List[Deposit, MAX_DEPOSITS]
    voluntary_exits: List[VoluntaryExit, MAX_VOLUNTARY_EXITS]
    transfers: List[Transfer, MAX_TRANSFERS]
```

#### `BeaconBlock`

```python
class BeaconBlock(Container):
    slot: Slot
    parent_root: Hash
    state_root: Hash
    body: BeaconBlockBody
    signature: BLSSignature
```

### Beacon state

#### `BeaconState`

```python
class BeaconState(Container):
    # Versioning
    genesis_time: uint64
    slot: Slot
    fork: Fork
    # History
    latest_block_header: BeaconBlockHeader
    block_roots: Vector[Hash, SLOTS_PER_HISTORICAL_ROOT]
    state_roots: Vector[Hash, SLOTS_PER_HISTORICAL_ROOT]
    historical_roots: List[Hash, HISTORICAL_ROOTS_LIMIT]
    # Eth1
    eth1_data: Eth1Data
    eth1_data_votes: List[Eth1Data, SLOTS_PER_ETH1_VOTING_PERIOD]
    eth1_deposit_index: uint64
    # Registry
    validators: List[Validator, VALIDATOR_REGISTRY_LIMIT]
    balances: List[Gwei, VALIDATOR_REGISTRY_LIMIT]
    # Shuffling
    start_shard: Shard
    randao_mixes: Vector[Hash, EPOCHS_PER_HISTORICAL_VECTOR]
    # Slashings
    slashings: Vector[Gwei, EPOCHS_PER_SLASHINGS_VECTOR]  # Per-epoch sums of slashed effective balances
    # Attestations
    previous_epoch_attestations: List[PendingAttestation, MAX_ATTESTATIONS * SLOTS_PER_EPOCH]
    current_epoch_attestations: List[PendingAttestation, MAX_ATTESTATIONS * SLOTS_PER_EPOCH]
    # Crosslinks
    previous_crosslinks: Vector[Crosslink, SHARD_COUNT]  # Previous epoch snapshot
    current_crosslinks: Vector[Crosslink, SHARD_COUNT]
    # Finality
    justification_bits: Bitvector[JUSTIFICATION_BITS_LENGTH]  # Bit set for every recent justified epoch
    previous_justified_checkpoint: Checkpoint  # Previous epoch snapshot
    current_justified_checkpoint: Checkpoint
    finalized_checkpoint: Checkpoint
```

## Helper functions

*Note*: The definitions below are for specification purposes and are not necessarily optimal implementations.

### Math

#### `integer_squareroot`

```python
def integer_squareroot(n: uint64) -> uint64:
    """
    Return the largest integer ``x`` such that ``x**2 <= n``.
    """
    x = n
    y = (x + 1) // 2
    while y < x:
        x = y
        y = (x + n // x) // 2
    return x
```

#### `xor`

```python
def xor(bytes_1: Bytes32, bytes_2: Bytes32) -> Bytes32:
    """
    Return the exclusive-or of two 32-byte strings.
    """
    return Bytes32(a ^ b for a, b in zip(bytes_1, bytes_2))
```

#### `int_to_bytes`

```python
def int_to_bytes(n: uint64, length: uint64) -> bytes:
    """
    Return the ``length``-byte serialization of ``n``.
    """
    return n.to_bytes(length, ENDIANNESS)
```

#### `bytes_to_int`

```python
def bytes_to_int(data: bytes) -> uint64:
    """
    Return the integer deserialization of ``data``.
    """
    return int.from_bytes(data, ENDIANNESS)
```

### Crypto

#### `hash`

`def hash(data: bytes) -> Hash` is SHA256.

#### `hash_tree_root`

`def hash_tree_root(object: SSZSerializable) -> Hash` is a function for hashing objects into a single root by utilizing a hash tree structure, as defined in the [SSZ spec](../simple-serialize.md#merkleization).

#### `signing_root`

`def signing_root(object: Container) -> Hash` is a function for computing signing messages, as defined in the [SSZ spec](../simple-serialize.md#self-signed-containers).

#### `bls_verify`

`bls_verify` is a function for verifying a BLS signature, as defined in the [BLS Signature spec](../bls_signature.md#bls_verify).

#### `bls_verify_multiple`

`bls_verify_multiple` is a function for verifying a BLS signature constructed from multiple messages, as defined in the [BLS Signature spec](../bls_signature.md#bls_verify_multiple).

#### `bls_aggregate_pubkeys`

`bls_aggregate_pubkeys` is a function for aggregating multiple BLS public keys into a single aggregate key, as defined in the [BLS Signature spec](../bls_signature.md#bls_aggregate_pubkeys).

### Predicates

#### `is_active_validator`

```python
def is_active_validator(validator: Validator, epoch: Epoch) -> bool:
    """
    Check if ``validator`` is active.
    """
    return validator.activation_epoch <= epoch < validator.exit_epoch
```

#### `is_slashable_validator`

```python
def is_slashable_validator(validator: Validator, epoch: Epoch) -> bool:
    """
    Check if ``validator`` is slashable.
    """
    return (not validator.slashed) and (validator.activation_epoch <= epoch < validator.withdrawable_epoch)
```

#### `is_slashable_attestation_data`

```python
def is_slashable_attestation_data(data_1: AttestationData, data_2: AttestationData) -> bool:
    """
    Check if ``data_1`` and ``data_2`` are slashable according to Casper FFG rules.
    """
    return (
        # Double vote
        (data_1 != data_2 and data_1.target.epoch == data_2.target.epoch) or
        # Surround vote
        (data_1.source.epoch < data_2.source.epoch and data_2.target.epoch < data_1.target.epoch)
    )
```

#### `is_valid_indexed_attestation`

```python
def is_valid_indexed_attestation(state: BeaconState, indexed_attestation: IndexedAttestation) -> bool:
    """
    Check if ``indexed_attestation`` has valid indices and signature.
    """
    bit_0_indices = indexed_attestation.custody_bit_0_indices
    bit_1_indices = indexed_attestation.custody_bit_1_indices

    # Verify no index has custody bit equal to 1 [to be removed in phase 1]
    if not len(bit_1_indices) == 0:  # [to be removed in phase 1]
        return False                 # [to be removed in phase 1]
    # Verify max number of indices
    if not len(bit_0_indices) + len(bit_1_indices) <= MAX_VALIDATORS_PER_COMMITTEE:
        return False
    # Verify index sets are disjoint
    if not len(set(bit_0_indices).intersection(bit_1_indices)) == 0:
        return False
    # Verify indices are sorted
    if not (bit_0_indices == sorted(bit_0_indices) and bit_1_indices == sorted(bit_1_indices)):
        return False
    # Verify aggregate signature
    if not bls_verify_multiple(
        pubkeys=[
            bls_aggregate_pubkeys([state.validators[i].pubkey for i in bit_0_indices]),
            bls_aggregate_pubkeys([state.validators[i].pubkey for i in bit_1_indices]),
        ],
        message_hashes=[
            hash_tree_root(AttestationDataAndCustodyBit(data=indexed_attestation.data, custody_bit=0b0)),
            hash_tree_root(AttestationDataAndCustodyBit(data=indexed_attestation.data, custody_bit=0b1)),
        ],
        signature=indexed_attestation.signature,
        domain=get_domain(state, DOMAIN_ATTESTATION, indexed_attestation.data.target.epoch),
    ):
        return False
    return True
```

#### `is_valid_merkle_branch`

```python
def is_valid_merkle_branch(leaf: Hash, branch: Sequence[Hash], depth: uint64, index: uint64, root: Hash) -> bool:
    """
    Check if ``leaf`` at ``index`` verifies against the Merkle ``root`` and ``branch``.
    """
    value = leaf
    for i in range(depth):
        if index // (2**i) % 2:
            value = hash(branch[i] + value)
        else:
            value = hash(value + branch[i])
    return value == root
```

### Misc

#### `compute_shuffled_index`

```python
def compute_shuffled_index(index: ValidatorIndex, index_count: uint64, seed: Hash) -> ValidatorIndex:
    """
    Return the shuffled validator index corresponding to ``seed`` (and ``index_count``).
    """
    assert index < index_count

    # Swap or not (https://link.springer.com/content/pdf/10.1007%2F978-3-642-32009-5_1.pdf)
    # See the 'generalized domain' algorithm on page 3
    for current_round in range(SHUFFLE_ROUND_COUNT):
        pivot = bytes_to_int(hash(seed + int_to_bytes(current_round, length=1))[0:8]) % index_count
        flip = ValidatorIndex((pivot + index_count - index) % index_count)
        position = max(index, flip)
        source = hash(seed + int_to_bytes(current_round, length=1) + int_to_bytes(position // 256, length=4))
        byte = source[(position % 256) // 8]
        bit = (byte >> (position % 8)) % 2
        index = flip if bit else index

    return ValidatorIndex(index)
```

#### `compute_committee`

```python
def compute_committee(indices: Sequence[ValidatorIndex],
                      seed: Hash,
                      index: uint64,
                      count: uint64) -> Sequence[ValidatorIndex]:
    """
    Return the committee corresponding to ``indices``, ``seed``, ``index``, and committee ``count``.
    """
    start = (len(indices) * index) // count
    end = (len(indices) * (index + 1)) // count
    return [indices[compute_shuffled_index(ValidatorIndex(i), len(indices), seed)] for i in range(start, end)]
```

#### `compute_epoch_of_slot`

```python
def compute_epoch_of_slot(slot: Slot) -> Epoch:
    """
    Return the epoch number of ``slot``.
    """
    return Epoch(slot // SLOTS_PER_EPOCH)
```

#### `compute_start_slot_of_epoch`

```python
def compute_start_slot_of_epoch(epoch: Epoch) -> Slot:
    """
    Return the start slot of ``epoch``.
    """
    return Slot(epoch * SLOTS_PER_EPOCH)
```

#### `compute_activation_exit_epoch`

```python
def compute_activation_exit_epoch(epoch: Epoch) -> Epoch:
    """
    Return the epoch during which validator activations and exits initiated in ``epoch`` take effect.
    """
    return Epoch(epoch + 1 + ACTIVATION_EXIT_DELAY)
```

#### `compute_domain`

```python
def compute_domain(domain_type: DomainType, fork_version: Version=Version()) -> Domain:
    """
    Return the domain for the ``domain_type`` and ``fork_version``.
    """
    return Domain(domain_type + fork_version)
```

### Beacon state accessors

#### `get_current_epoch`

```python
def get_current_epoch(state: BeaconState) -> Epoch:
    """
    Return the current epoch.
    """
    return compute_epoch_of_slot(state.slot)
```

#### `get_previous_epoch`

```python
def get_previous_epoch(state: BeaconState) -> Epoch:
    """`
    Return the previous epoch (unless the current epoch is ``GENESIS_EPOCH``).
    """
    current_epoch = get_current_epoch(state)
    return GENESIS_EPOCH if current_epoch == GENESIS_EPOCH else Epoch(current_epoch - 1)
```

#### `get_block_root`

```python
def get_block_root(state: BeaconState, epoch: Epoch) -> Hash:
    """
    Return the block root at the start of a recent ``epoch``.
    """
    return get_block_root_at_slot(state, compute_start_slot_of_epoch(epoch))
```

#### `get_block_root_at_slot`

```python
def get_block_root_at_slot(state: BeaconState, slot: Slot) -> Hash:
    """
    Return the block root at a recent ``slot``.
    """
    assert slot < state.slot <= slot + SLOTS_PER_HISTORICAL_ROOT
    return state.block_roots[slot % SLOTS_PER_HISTORICAL_ROOT]
```

#### `get_randao_mix`

```python
def get_randao_mix(state: BeaconState, epoch: Epoch) -> Hash:
    """
    Return the randao mix at a recent ``epoch``.
    """
    return state.randao_mixes[epoch % EPOCHS_PER_HISTORICAL_VECTOR]
```

#### `get_active_validator_indices`

```python
def get_active_validator_indices(state: BeaconState, epoch: Epoch) -> Sequence[ValidatorIndex]:
    """
    Return the sequence of active validator indices at ``epoch``.
    """
    return [ValidatorIndex(i) for i, v in enumerate(state.validators) if is_active_validator(v, epoch)]
```

#### `get_validator_churn_limit`

```python
def get_validator_churn_limit(state: BeaconState) -> uint64:
    """
    Return the validator churn limit for the current epoch.
    """
    active_validator_indices = get_active_validator_indices(state, get_current_epoch(state))
    return max(MIN_PER_EPOCH_CHURN_LIMIT, len(active_validator_indices) // CHURN_LIMIT_QUOTIENT)
```

#### `get_seed`

```python
def get_seed(state: BeaconState, epoch: Epoch) -> Hash:
    """
    Return the seed at ``epoch``.
    """
    mix = get_randao_mix(state, Epoch(epoch + EPOCHS_PER_HISTORICAL_VECTOR - MIN_SEED_LOOKAHEAD - 1))  # Avoid underflow
    return hash(mix + int_to_bytes(epoch, length=32))
```

#### `get_committee_count`

```python
def get_committee_count(state: BeaconState, epoch: Epoch) -> uint64:
    """
    Return the number of committees at ``epoch``.
    """
    committees_per_slot = max(1, min(
        SHARD_COUNT // SLOTS_PER_EPOCH,
        len(get_active_validator_indices(state, epoch)) // SLOTS_PER_EPOCH // TARGET_COMMITTEE_SIZE,
    ))
    return committees_per_slot * SLOTS_PER_EPOCH
```

#### `get_crosslink_committee`

```python
def get_crosslink_committee(state: BeaconState, epoch: Epoch, shard: Shard) -> Sequence[ValidatorIndex]:
    """
    Return the crosslink committee at ``epoch`` for ``shard``.
    """
    return compute_committee(
        indices=get_active_validator_indices(state, epoch),
        seed=get_seed(state, epoch),
        index=(shard + SHARD_COUNT - get_start_shard(state, epoch)) % SHARD_COUNT,
        count=get_committee_count(state, epoch),
    )
```

#### `get_start_shard`

```python
def get_start_shard(state: BeaconState, epoch: Epoch) -> Shard:
    """
    Return the start shard of the 0th committee at ``epoch``.
    """
    assert epoch <= get_current_epoch(state) + 1
    check_epoch = Epoch(get_current_epoch(state) + 1)
    shard = Shard((state.start_shard + get_shard_delta(state, get_current_epoch(state))) % SHARD_COUNT)
    while check_epoch > epoch:
        check_epoch -= Epoch(1)
        shard = Shard((shard + SHARD_COUNT - get_shard_delta(state, check_epoch)) % SHARD_COUNT)
    return shard
```

#### `get_shard_delta`

```python
def get_shard_delta(state: BeaconState, epoch: Epoch) -> uint64:
    """
    Return the number of shards to increment ``state.start_shard`` at ``epoch``.
    """
    return min(get_committee_count(state, epoch), SHARD_COUNT - SHARD_COUNT // SLOTS_PER_EPOCH)
```

#### `get_beacon_proposer_index`

```python
def get_beacon_proposer_index(state: BeaconState) -> ValidatorIndex:
    """
    Return the beacon proposer index at the current slot.
    """
    epoch = get_current_epoch(state)
    committees_per_slot = get_committee_count(state, epoch) // SLOTS_PER_EPOCH
    offset = committees_per_slot * (state.slot % SLOTS_PER_EPOCH)
    shard = Shard((get_start_shard(state, epoch) + offset) % SHARD_COUNT)
    first_committee = get_crosslink_committee(state, epoch, shard)
    MAX_RANDOM_BYTE = 2**8 - 1
    seed = get_seed(state, epoch)
    i = 0
    while True:
        candidate_index = first_committee[(epoch + i) % len(first_committee)]
        random_byte = hash(seed + int_to_bytes(i // 32, length=8))[i % 32]
        effective_balance = state.validators[candidate_index].effective_balance
        if effective_balance * MAX_RANDOM_BYTE >= MAX_EFFECTIVE_BALANCE * random_byte:
            return ValidatorIndex(candidate_index)
        i += 1
```

#### `get_attestation_data_slot`

```python
def get_attestation_data_slot(state: BeaconState, data: AttestationData) -> Slot:
    """
    Return the slot corresponding to the attestation ``data``.
    """
    committee_count = get_committee_count(state, data.target.epoch)
    offset = (data.crosslink.shard + SHARD_COUNT - get_start_shard(state, data.target.epoch)) % SHARD_COUNT
    return Slot(compute_start_slot_of_epoch(data.target.epoch) + offset // (committee_count // SLOTS_PER_EPOCH))
```

#### `get_total_balance`

```python
def get_total_balance(state: BeaconState, indices: Set[ValidatorIndex]) -> Gwei:
    """
    Return the combined effective balance of the ``indices``. (1 Gwei minimum to avoid divisions by zero.)
    """
    return Gwei(max(1, sum([state.validators[index].effective_balance for index in indices])))
```

#### `get_total_active_balance`

```python
def get_total_active_balance(state: BeaconState) -> Gwei:
    """
    Return the combined effective balance of the active validators.
    """
    return get_total_balance(state, set(get_active_validator_indices(state, get_current_epoch(state))))
```

#### `get_domain`

```python
def get_domain(state: BeaconState, domain_type: DomainType, message_epoch: Epoch=None) -> Domain:
    """
    Return the signature domain (fork version concatenated with domain type) of a message.
    """
    epoch = get_current_epoch(state) if message_epoch is None else message_epoch
    fork_version = state.fork.previous_version if epoch < state.fork.epoch else state.fork.current_version
    return compute_domain(domain_type, fork_version)
```

#### `get_indexed_attestation`

```python
def get_indexed_attestation(state: BeaconState, attestation: Attestation) -> IndexedAttestation:
    """
    Return the indexed attestation corresponding to ``attestation``.
    """
    attesting_indices = get_attesting_indices(state, attestation.data, attestation.aggregation_bits)
    custody_bit_1_indices = get_attesting_indices(state, attestation.data, attestation.custody_bits)
    assert custody_bit_1_indices.issubset(attesting_indices)
    custody_bit_0_indices = attesting_indices.difference(custody_bit_1_indices)

    return IndexedAttestation(
        custody_bit_0_indices=sorted(custody_bit_0_indices),
        custody_bit_1_indices=sorted(custody_bit_1_indices),
        data=attestation.data,
        signature=attestation.signature,
    )
```

#### `get_attesting_indices`

```python
def get_attesting_indices(state: BeaconState,
                          data: AttestationData,
                          bits: Bitlist[MAX_VALIDATORS_PER_COMMITTEE]) -> Set[ValidatorIndex]:
    """
    Return the set of attesting indices corresponding to ``data`` and ``bits``.
    """
    committee = get_crosslink_committee(state, data.target.epoch, data.crosslink.shard)
    return set(index for i, index in enumerate(committee) if bits[i])
```

### Beacon state mutators

#### `increase_balance`

```python
def increase_balance(state: BeaconState, index: ValidatorIndex, delta: Gwei) -> None:
    """
    Increase the validator balance at index ``index`` by ``delta``.
    """
    state.balances[index] += delta
```

#### `decrease_balance`

```python
def decrease_balance(state: BeaconState, index: ValidatorIndex, delta: Gwei) -> None:
    """
    Decrease the validator balance at index ``index`` by ``delta``, with underflow protection.
    """
    state.balances[index] = 0 if delta > state.balances[index] else state.balances[index] - delta
```

#### `initiate_validator_exit`

```python
def initiate_validator_exit(state: BeaconState, index: ValidatorIndex) -> None:
    """
    Initiate the exit of the validator with index ``index``.
    """
    # Return if validator already initiated exit
    validator = state.validators[index]
    if validator.exit_epoch != FAR_FUTURE_EPOCH:
        return

    # Compute exit queue epoch
    exit_epochs = [v.exit_epoch for v in state.validators if v.exit_epoch != FAR_FUTURE_EPOCH]
    exit_queue_epoch = max(exit_epochs + [compute_activation_exit_epoch(get_current_epoch(state))])
    exit_queue_churn = len([v for v in state.validators if v.exit_epoch == exit_queue_epoch])
    if exit_queue_churn >= get_validator_churn_limit(state):
        exit_queue_epoch += Epoch(1)

    # Set validator exit epoch and withdrawable epoch
    validator.exit_epoch = exit_queue_epoch
    validator.withdrawable_epoch = Epoch(validator.exit_epoch + MIN_VALIDATOR_WITHDRAWABILITY_DELAY)
```

#### `slash_validator`

```python
def slash_validator(state: BeaconState,
                    slashed_index: ValidatorIndex,
                    whistleblower_index: ValidatorIndex=None) -> None:
    """
    Slash the validator with index ``slashed_index``.
    """
    epoch = get_current_epoch(state)
    initiate_validator_exit(state, slashed_index)
    validator = state.validators[slashed_index]
    validator.slashed = True
    validator.withdrawable_epoch = max(validator.withdrawable_epoch, Epoch(epoch + EPOCHS_PER_SLASHINGS_VECTOR))
    state.slashings[epoch % EPOCHS_PER_SLASHINGS_VECTOR] += validator.effective_balance
    decrease_balance(state, slashed_index, validator.effective_balance // MIN_SLASHING_PENALTY_QUOTIENT)

    # Apply proposer and whistleblower rewards
    proposer_index = get_beacon_proposer_index(state)
    if whistleblower_index is None:
        whistleblower_index = proposer_index
    whistleblower_reward = Gwei(validator.effective_balance // WHISTLEBLOWER_REWARD_QUOTIENT)
    proposer_reward = Gwei(whistleblower_reward // PROPOSER_REWARD_QUOTIENT)
    increase_balance(state, proposer_index, proposer_reward)
    increase_balance(state, whistleblower_index, whistleblower_reward - proposer_reward)
```

## Genesis

Before the Ethereum 2.0 genesis has been triggered, and for every Ethereum 1.0 block, let `candidate_state = initialize_beacon_state_from_eth1(eth1_block_hash, eth1_timestamp, deposits)` where:

- `eth1_block_hash` is the hash of the Ethereum 1.0 block
- `eth1_timestamp` is the Unix timestamp corresponding to `eth1_block_hash`
- `deposits` is the sequence of all deposits, ordered chronologically, up to the block with hash `eth1_block_hash`

```python
def initialize_beacon_state_from_eth1(eth1_block_hash: Hash,
                                      eth1_timestamp: uint64,
                                      deposits: Sequence[Deposit]) -> BeaconState:
    state = BeaconState(
        genesis_time=eth1_timestamp - eth1_timestamp % SECONDS_PER_DAY + 2 * SECONDS_PER_DAY,
        eth1_data=Eth1Data(block_hash=eth1_block_hash, deposit_count=len(deposits)),
        latest_block_header=BeaconBlockHeader(body_root=hash_tree_root(BeaconBlockBody())),
    )

    # Process deposits
    leaves = list(map(lambda deposit: deposit.data, deposits))
    for index, deposit in enumerate(deposits):
        deposit_data_list = List[DepositData, 2**DEPOSIT_CONTRACT_TREE_DEPTH](*leaves[:index + 1])
        state.eth1_data.deposit_root = hash_tree_root(deposit_data_list)
        process_deposit(state, deposit)

    # Process activations
    for index, validator in enumerate(state.validators):
        balance = state.balances[index]
        validator.effective_balance = min(balance - balance % EFFECTIVE_BALANCE_INCREMENT, MAX_EFFECTIVE_BALANCE)
        if validator.effective_balance == MAX_EFFECTIVE_BALANCE:
            validator.activation_eligibility_epoch = GENESIS_EPOCH
            validator.activation_epoch = GENESIS_EPOCH

    return state
```

### Genesis state

Let `genesis_state = candidate_state` whenever `is_valid_genesis_state(candidate_state) is True` for the first time.

```python
def is_valid_genesis_state(state: BeaconState) -> bool:
    if state.genesis_time < MIN_GENESIS_TIME:
        return False
    if len(get_active_validator_indices(state, GENESIS_EPOCH)) < MIN_GENESIS_ACTIVE_VALIDATOR_COUNT:
        return False
    return True
```

*Note*: The `is_valid_genesis_state` function (including `MIN_GENESIS_TIME` and `MIN_GENESIS_ACTIVE_VALIDATOR_COUNT`) is a placeholder for testing. It has yet to be finalized by the community, and can be updated as necessary.

### Genesis block

Let `genesis_block = BeaconBlock(state_root=hash_tree_root(genesis_state))`.

## Beacon chain state transition function

The post-state corresponding to a pre-state `state` and a block `block` is defined as `state_transition(state, block)`. State transitions that trigger an unhandled exception (e.g. a failed `assert` or an out-of-range list access) are considered invalid.

```python
def state_transition(state: BeaconState, block: BeaconBlock, validate_state_root: bool=False) -> BeaconState:
    # Process slots (including those with no blocks) since block
    process_slots(state, block.slot)
    # Process block
    process_block(state, block)
    # Validate state root (`validate_state_root == True` in production)
    if validate_state_root:
        assert block.state_root == hash_tree_root(state)
    # Return post-state
    return state
```

```python
def process_slots(state: BeaconState, slot: Slot) -> None:
    assert state.slot <= slot
    while state.slot < slot:
        process_slot(state)
        # Process epoch on the start slot of the next epoch
        if (state.slot + 1) % SLOTS_PER_EPOCH == 0:
            process_epoch(state)
        state.slot += Slot(1)
```

```python
def process_slot(state: BeaconState) -> None:
    # Cache state root
    previous_state_root = hash_tree_root(state)
    state.state_roots[state.slot % SLOTS_PER_HISTORICAL_ROOT] = previous_state_root
    # Cache latest block header state root
    if state.latest_block_header.state_root == Bytes32():
        state.latest_block_header.state_root = previous_state_root
    # Cache block root
    previous_block_root = signing_root(state.latest_block_header)
    state.block_roots[state.slot % SLOTS_PER_HISTORICAL_ROOT] = previous_block_root
```

### Epoch processing

*Note*: The `# @LabelHere` lines below are placeholders to show that code will be inserted here in a future phase.

```python
def process_epoch(state: BeaconState) -> None:
    process_justification_and_finalization(state)
    process_crosslinks(state)
    process_rewards_and_penalties(state)
    process_registry_updates(state)
    # @process_reveal_deadlines
    # @process_challenge_deadlines
    process_slashings(state)
    process_final_updates(state)
    # @after_process_final_updates
```

#### Helper functions

```python
def get_matching_source_attestations(state: BeaconState, epoch: Epoch) -> Sequence[PendingAttestation]:
    assert epoch in (get_previous_epoch(state), get_current_epoch(state))
    return state.current_epoch_attestations if epoch == get_current_epoch(state) else state.previous_epoch_attestations
```

```python
def get_matching_target_attestations(state: BeaconState, epoch: Epoch) -> Sequence[PendingAttestation]:
    return [
        a for a in get_matching_source_attestations(state, epoch)
        if a.data.target.root == get_block_root(state, epoch)
    ]
```

```python
def get_matching_head_attestations(state: BeaconState, epoch: Epoch) -> Sequence[PendingAttestation]:
    return [
        a for a in get_matching_source_attestations(state, epoch)
        if a.data.beacon_block_root == get_block_root_at_slot(state, get_attestation_data_slot(state, a.data))
    ]
```

```python
def get_unslashed_attesting_indices(state: BeaconState,
                                    attestations: Sequence[PendingAttestation]) -> Set[ValidatorIndex]:
    output = set()  # type: Set[ValidatorIndex]
    for a in attestations:
        output = output.union(get_attesting_indices(state, a.data, a.aggregation_bits))
    return set(filter(lambda index: not state.validators[index].slashed, output))
```

```python
def get_attesting_balance(state: BeaconState, attestations: Sequence[PendingAttestation]) -> Gwei:
    return get_total_balance(state, get_unslashed_attesting_indices(state, attestations))
```

```python
def get_winning_crosslink_and_attesting_indices(state: BeaconState,
                                                epoch: Epoch,
                                                shard: Shard) -> Tuple[Crosslink, Set[ValidatorIndex]]:
    attestations = [a for a in get_matching_source_attestations(state, epoch) if a.data.crosslink.shard == shard]
    crosslinks = filter(
        lambda c: hash_tree_root(state.current_crosslinks[shard]) in (c.parent_root, hash_tree_root(c)),
        [a.data.crosslink for a in attestations]
    )
    # Winning crosslink has the crosslink data root with the most balance voting for it (ties broken lexicographically)
    winning_crosslink = max(crosslinks, key=lambda c: (
        get_attesting_balance(state, [a for a in attestations if a.data.crosslink == c]), c.data_root
    ), default=Crosslink())
    winning_attestations = [a for a in attestations if a.data.crosslink == winning_crosslink]
    return winning_crosslink, get_unslashed_attesting_indices(state, winning_attestations)
```

#### Justification and finalization

```python
def process_justification_and_finalization(state: BeaconState) -> None:
    if get_current_epoch(state) <= GENESIS_EPOCH + 1:
        return

    previous_epoch = get_previous_epoch(state)
    current_epoch = get_current_epoch(state)
    old_previous_justified_checkpoint = state.previous_justified_checkpoint
    old_current_justified_checkpoint = state.current_justified_checkpoint

    # Process justifications
    state.previous_justified_checkpoint = state.current_justified_checkpoint
    state.justification_bits[1:] = state.justification_bits[:-1]
    state.justification_bits[0] = 0b0
    matching_target_attestations = get_matching_target_attestations(state, previous_epoch)  # Previous epoch
    if get_attesting_balance(state, matching_target_attestations) * 3 >= get_total_active_balance(state) * 2:
        state.current_justified_checkpoint = Checkpoint(epoch=previous_epoch,
                                                        root=get_block_root(state, previous_epoch))
        state.justification_bits[1] = 0b1
    matching_target_attestations = get_matching_target_attestations(state, current_epoch)  # Current epoch
    if get_attesting_balance(state, matching_target_attestations) * 3 >= get_total_active_balance(state) * 2:
        state.current_justified_checkpoint = Checkpoint(epoch=current_epoch,
                                                        root=get_block_root(state, current_epoch))
        state.justification_bits[0] = 0b1

    # Process finalizations
    bits = state.justification_bits
    # The 2nd/3rd/4th most recent epochs are justified, the 2nd using the 4th as source
    if all(bits[1:4]) and old_previous_justified_checkpoint.epoch + 3 == current_epoch:
        state.finalized_checkpoint = old_previous_justified_checkpoint
    # The 2nd/3rd most recent epochs are justified, the 2nd using the 3rd as source
    if all(bits[1:3]) and old_previous_justified_checkpoint.epoch + 2 == current_epoch:
        state.finalized_checkpoint = old_previous_justified_checkpoint
    # The 1st/2nd/3rd most recent epochs are justified, the 1st using the 3rd as source
    if all(bits[0:3]) and old_current_justified_checkpoint.epoch + 2 == current_epoch:
        state.finalized_checkpoint = old_current_justified_checkpoint
    # The 1st/2nd most recent epochs are justified, the 1st using the 2nd as source
    if all(bits[0:2]) and old_current_justified_checkpoint.epoch + 1 == current_epoch:
        state.finalized_checkpoint = old_current_justified_checkpoint
```

#### Crosslinks

```python
def process_crosslinks(state: BeaconState) -> None:
    state.previous_crosslinks = [c for c in state.current_crosslinks]
    for epoch in (get_previous_epoch(state), get_current_epoch(state)):
        for offset in range(get_committee_count(state, epoch)):
            shard = Shard((get_start_shard(state, epoch) + offset) % SHARD_COUNT)
            crosslink_committee = set(get_crosslink_committee(state, epoch, shard))
            winning_crosslink, attesting_indices = get_winning_crosslink_and_attesting_indices(state, epoch, shard)
            if 3 * get_total_balance(state, attesting_indices) >= 2 * get_total_balance(state, crosslink_committee):
                state.current_crosslinks[shard] = winning_crosslink
```

#### Rewards and penalties

```python
def get_base_reward(state: BeaconState, index: ValidatorIndex) -> Gwei:
    total_balance = get_total_active_balance(state)
    effective_balance = state.validators[index].effective_balance
    return Gwei(effective_balance * BASE_REWARD_FACTOR // integer_squareroot(total_balance) // BASE_REWARDS_PER_EPOCH)
```

```python
def get_attestation_deltas(state: BeaconState) -> Tuple[Sequence[Gwei], Sequence[Gwei]]:
    previous_epoch = get_previous_epoch(state)
    total_balance = get_total_active_balance(state)
    rewards = [Gwei(0) for _ in range(len(state.validators))]
    penalties = [Gwei(0) for _ in range(len(state.validators))]
    eligible_validator_indices = [
        ValidatorIndex(index) for index, v in enumerate(state.validators)
        if is_active_validator(v, previous_epoch) or (v.slashed and previous_epoch + 1 < v.withdrawable_epoch)
    ]

    # Micro-incentives for matching FFG source, FFG target, and head
    matching_source_attestations = get_matching_source_attestations(state, previous_epoch)
    matching_target_attestations = get_matching_target_attestations(state, previous_epoch)
    matching_head_attestations = get_matching_head_attestations(state, previous_epoch)
    for attestations in (matching_source_attestations, matching_target_attestations, matching_head_attestations):
        unslashed_attesting_indices = get_unslashed_attesting_indices(state, attestations)
        attesting_balance = get_total_balance(state, unslashed_attesting_indices)
        for index in eligible_validator_indices:
            if index in unslashed_attesting_indices:
                rewards[index] += get_base_reward(state, index) * attesting_balance // total_balance
            else:
                penalties[index] += get_base_reward(state, index)

    # Proposer and inclusion delay micro-rewards
    for index in get_unslashed_attesting_indices(state, matching_source_attestations):
        attestation = min([
            a for a in matching_source_attestations
            if index in get_attesting_indices(state, a.data, a.aggregation_bits)
        ], key=lambda a: a.inclusion_delay)
        proposer_reward = Gwei(get_base_reward(state, index) // PROPOSER_REWARD_QUOTIENT)
        rewards[attestation.proposer_index] += proposer_reward
        max_attester_reward = get_base_reward(state, index) - proposer_reward
        rewards[index] += Gwei(
            max_attester_reward
            * (SLOTS_PER_EPOCH + MIN_ATTESTATION_INCLUSION_DELAY - attestation.inclusion_delay)
            // SLOTS_PER_EPOCH
        )

    # Inactivity penalty
    finality_delay = previous_epoch - state.finalized_checkpoint.epoch
    if finality_delay > MIN_EPOCHS_TO_INACTIVITY_PENALTY:
        matching_target_attesting_indices = get_unslashed_attesting_indices(state, matching_target_attestations)
        for index in eligible_validator_indices:
            penalties[index] += Gwei(BASE_REWARDS_PER_EPOCH * get_base_reward(state, index))
            if index not in matching_target_attesting_indices:
                penalties[index] += Gwei(
                    state.validators[index].effective_balance * finality_delay // INACTIVITY_PENALTY_QUOTIENT
                )

    return rewards, penalties
```

```python
def get_crosslink_deltas(state: BeaconState) -> Tuple[Sequence[Gwei], Sequence[Gwei]]:
    rewards = [Gwei(0) for _ in range(len(state.validators))]
    penalties = [Gwei(0) for _ in range(len(state.validators))]
    epoch = get_previous_epoch(state)
    for offset in range(get_committee_count(state, epoch)):
        shard = Shard((get_start_shard(state, epoch) + offset) % SHARD_COUNT)
        crosslink_committee = set(get_crosslink_committee(state, epoch, shard))
        winning_crosslink, attesting_indices = get_winning_crosslink_and_attesting_indices(state, epoch, shard)
        attesting_balance = get_total_balance(state, attesting_indices)
        committee_balance = get_total_balance(state, crosslink_committee)
        for index in crosslink_committee:
            base_reward = get_base_reward(state, index)
            if index in attesting_indices:
                rewards[index] += base_reward * attesting_balance // committee_balance
            else:
                penalties[index] += base_reward
    return rewards, penalties
```

```python
def process_rewards_and_penalties(state: BeaconState) -> None:
    if get_current_epoch(state) == GENESIS_EPOCH:
        return

    rewards1, penalties1 = get_attestation_deltas(state)
    rewards2, penalties2 = get_crosslink_deltas(state)
    for index in range(len(state.validators)):
        increase_balance(state, ValidatorIndex(index), rewards1[index] + rewards2[index])
        decrease_balance(state, ValidatorIndex(index), penalties1[index] + penalties2[index])
```

#### Registry updates

```python
def process_registry_updates(state: BeaconState) -> None:
    # Process activation eligibility and ejections
    for index, validator in enumerate(state.validators):
        if (
            validator.activation_eligibility_epoch == FAR_FUTURE_EPOCH
            and validator.effective_balance == MAX_EFFECTIVE_BALANCE
        ):
            validator.activation_eligibility_epoch = get_current_epoch(state)

        if is_active_validator(validator, get_current_epoch(state)) and validator.effective_balance <= EJECTION_BALANCE:
            initiate_validator_exit(state, ValidatorIndex(index))

    # Queue validators eligible for activation and not dequeued for activation prior to finalized epoch
    activation_queue = sorted([
        index for index, validator in enumerate(state.validators)
        if validator.activation_eligibility_epoch != FAR_FUTURE_EPOCH
        and validator.activation_epoch >= compute_activation_exit_epoch(state.finalized_checkpoint.epoch)
    ], key=lambda index: state.validators[index].activation_eligibility_epoch)
    # Dequeued validators for activation up to churn limit (without resetting activation epoch)
    for index in activation_queue[:get_validator_churn_limit(state)]:
        validator = state.validators[index]
        if validator.activation_epoch == FAR_FUTURE_EPOCH:
            validator.activation_epoch = compute_activation_exit_epoch(get_current_epoch(state))
```

#### Slashings

```python
def process_slashings(state: BeaconState) -> None:
    epoch = get_current_epoch(state)
    total_balance = get_total_active_balance(state)
    for index, validator in enumerate(state.validators):
        if validator.slashed and epoch + EPOCHS_PER_SLASHINGS_VECTOR // 2 == validator.withdrawable_epoch:
            increment = EFFECTIVE_BALANCE_INCREMENT  # Factored out from penalty numerator to avoid uint64 overflow
            penalty_numerator = validator.effective_balance // increment * min(sum(state.slashings) * 3, total_balance)
            penalty = penalty_numerator // total_balance * increment
            decrease_balance(state, ValidatorIndex(index), penalty)
```

#### Final updates

```python
def process_final_updates(state: BeaconState) -> None:
    current_epoch = get_current_epoch(state)
    next_epoch = Epoch(current_epoch + 1)
    # Reset eth1 data votes
    if (state.slot + 1) % SLOTS_PER_ETH1_VOTING_PERIOD == 0:
        state.eth1_data_votes = []
    # Update effective balances with hysteresis
    for index, validator in enumerate(state.validators):
        balance = state.balances[index]
        HALF_INCREMENT = EFFECTIVE_BALANCE_INCREMENT // 2
        if balance < validator.effective_balance or validator.effective_balance + 3 * HALF_INCREMENT < balance:
            validator.effective_balance = min(balance - balance % EFFECTIVE_BALANCE_INCREMENT, MAX_EFFECTIVE_BALANCE)
<<<<<<< HEAD
    # Update start shard
    state.start_shard = Shard((state.start_shard + get_shard_delta(state, current_epoch)) % SHARD_COUNT)
=======
    # Set active index root
    index_epoch = Epoch(next_epoch + ACTIVATION_EXIT_DELAY)
    index_root_position = index_epoch % EPOCHS_PER_HISTORICAL_VECTOR
    indices_list = List[ValidatorIndex, VALIDATOR_REGISTRY_LIMIT](get_active_validator_indices(state, index_epoch))
    state.active_index_roots[index_root_position] = hash_tree_root(indices_list)
    # Set committees root
    committee_root_position = next_epoch % EPOCHS_PER_HISTORICAL_VECTOR
    state.compact_committees_roots[committee_root_position] = get_compact_committees_root(state, next_epoch)
>>>>>>> 5d2f34f8
    # Reset slashings
    state.slashings[next_epoch % EPOCHS_PER_SLASHINGS_VECTOR] = Gwei(0)
    # Set randao mix
    state.randao_mixes[next_epoch % EPOCHS_PER_HISTORICAL_VECTOR] = get_randao_mix(state, current_epoch)
    # Set historical root accumulator
    if next_epoch % (SLOTS_PER_HISTORICAL_ROOT // SLOTS_PER_EPOCH) == 0:
        historical_batch = HistoricalBatch(block_roots=state.block_roots, state_roots=state.state_roots)
        state.historical_roots.append(hash_tree_root(historical_batch))
    # Update start shard
    state.start_shard = Shard((state.start_shard + get_shard_delta(state, current_epoch)) % SHARD_COUNT)
    # Rotate current/previous epoch attestations
    state.previous_epoch_attestations = state.current_epoch_attestations
    state.current_epoch_attestations = []
```

### Block processing

```python
def process_block(state: BeaconState, block: BeaconBlock) -> None:
    process_block_header(state, block)
    process_randao(state, block.body)
    process_eth1_data(state, block.body)
    process_operations(state, block.body)
```

#### Block header

```python
def process_block_header(state: BeaconState, block: BeaconBlock) -> None:
    # Verify that the slots match
    assert block.slot == state.slot
    # Verify that the parent matches
    assert block.parent_root == signing_root(state.latest_block_header)
    # Save current block as the new latest block
    state.latest_block_header = BeaconBlockHeader(
        slot=block.slot,
        parent_root=block.parent_root,
        # `state_root` is zeroed and overwritten in the next `process_slot` call
        body_root=hash_tree_root(block.body),
        # `signature` is zeroed
    )
    # Verify proposer is not slashed
    proposer = state.validators[get_beacon_proposer_index(state)]
    assert not proposer.slashed
    # Verify proposer signature
    assert bls_verify(proposer.pubkey, signing_root(block), block.signature, get_domain(state, DOMAIN_BEACON_PROPOSER))
```

#### RANDAO

```python
def process_randao(state: BeaconState, body: BeaconBlockBody) -> None:
    epoch = get_current_epoch(state)
    # Verify RANDAO reveal
    proposer = state.validators[get_beacon_proposer_index(state)]
    assert bls_verify(proposer.pubkey, hash_tree_root(epoch), body.randao_reveal, get_domain(state, DOMAIN_RANDAO))
    # Mix in RANDAO reveal
    mix = xor(get_randao_mix(state, epoch), hash(body.randao_reveal))
    state.randao_mixes[epoch % EPOCHS_PER_HISTORICAL_VECTOR] = mix
```

#### Eth1 data

```python
def process_eth1_data(state: BeaconState, body: BeaconBlockBody) -> None:
    state.eth1_data_votes.append(body.eth1_data)
    if state.eth1_data_votes.count(body.eth1_data) * 2 > SLOTS_PER_ETH1_VOTING_PERIOD:
        state.eth1_data = body.eth1_data
```

#### Operations

```python
def process_operations(state: BeaconState, body: BeaconBlockBody) -> None:
    # Verify that outstanding deposits are processed up to the maximum number of deposits
    assert len(body.deposits) == min(MAX_DEPOSITS, state.eth1_data.deposit_count - state.eth1_deposit_index)
    # Verify that there are no duplicate transfers
    assert len(body.transfers) == len(set(body.transfers))

    for operations, function in (
        (body.proposer_slashings, process_proposer_slashing),
        (body.attester_slashings, process_attester_slashing),
        (body.attestations, process_attestation),
        (body.deposits, process_deposit),
        (body.voluntary_exits, process_voluntary_exit),
        (body.transfers, process_transfer),
    ):
        for operation in operations:
            function(state, operation)
```

##### Proposer slashings

```python
def process_proposer_slashing(state: BeaconState, proposer_slashing: ProposerSlashing) -> None:
    proposer = state.validators[proposer_slashing.proposer_index]
    # Verify that the epoch is the same
    assert (compute_epoch_of_slot(proposer_slashing.header_1.slot)
            == compute_epoch_of_slot(proposer_slashing.header_2.slot))
    # But the headers are different
    assert proposer_slashing.header_1 != proposer_slashing.header_2
    # Check proposer is slashable
    assert is_slashable_validator(proposer, get_current_epoch(state))
    # Signatures are valid
    for header in (proposer_slashing.header_1, proposer_slashing.header_2):
        domain = get_domain(state, DOMAIN_BEACON_PROPOSER, compute_epoch_of_slot(header.slot))
        assert bls_verify(proposer.pubkey, signing_root(header), header.signature, domain)

    slash_validator(state, proposer_slashing.proposer_index)
```

##### Attester slashings

```python
def process_attester_slashing(state: BeaconState, attester_slashing: AttesterSlashing) -> None:
    attestation_1 = attester_slashing.attestation_1
    attestation_2 = attester_slashing.attestation_2
    assert is_slashable_attestation_data(attestation_1.data, attestation_2.data)
    assert is_valid_indexed_attestation(state, attestation_1)
    assert is_valid_indexed_attestation(state, attestation_2)

    slashed_any = False
    attesting_indices_1 = attestation_1.custody_bit_0_indices + attestation_1.custody_bit_1_indices
    attesting_indices_2 = attestation_2.custody_bit_0_indices + attestation_2.custody_bit_1_indices
    for index in sorted(set(attesting_indices_1).intersection(attesting_indices_2)):
        if is_slashable_validator(state.validators[index], get_current_epoch(state)):
            slash_validator(state, index)
            slashed_any = True
    assert slashed_any
```

##### Attestations

```python
def process_attestation(state: BeaconState, attestation: Attestation) -> None:
    data = attestation.data
    assert data.crosslink.shard < SHARD_COUNT
    assert data.target.epoch in (get_previous_epoch(state), get_current_epoch(state))

    attestation_slot = get_attestation_data_slot(state, data)
    assert attestation_slot + MIN_ATTESTATION_INCLUSION_DELAY <= state.slot <= attestation_slot + SLOTS_PER_EPOCH

    committee = get_crosslink_committee(state, data.target.epoch, data.crosslink.shard)
    assert len(attestation.aggregation_bits) == len(attestation.custody_bits) == len(committee)

    pending_attestation = PendingAttestation(
        data=data,
        aggregation_bits=attestation.aggregation_bits,
        inclusion_delay=state.slot - attestation_slot,
        proposer_index=get_beacon_proposer_index(state),
    )

    # Check bitlist lengths
    committee_size = get_committee_count(state, attestation.data.target.epoch)
    assert len(attestation.aggregation_bits) == committee_size
    assert len(attestation.custody_bits) == committee_size

    if data.target.epoch == get_current_epoch(state):
        assert data.source == state.current_justified_checkpoint
        parent_crosslink = state.current_crosslinks[data.crosslink.shard]
        state.current_epoch_attestations.append(pending_attestation)
    else:
        assert data.source == state.previous_justified_checkpoint
        parent_crosslink = state.previous_crosslinks[data.crosslink.shard]
        state.previous_epoch_attestations.append(pending_attestation)

    # Check crosslink against expected parent crosslink
    assert data.crosslink.parent_root == hash_tree_root(parent_crosslink)
    assert data.crosslink.start_epoch == parent_crosslink.end_epoch
    assert data.crosslink.end_epoch == min(data.target.epoch, parent_crosslink.end_epoch + MAX_EPOCHS_PER_CROSSLINK)
    assert data.crosslink.data_root == Bytes32()  # [to be removed in phase 1]

    # Check signature
    assert is_valid_indexed_attestation(state, get_indexed_attestation(state, attestation))
```

##### Deposits

```python
def process_deposit(state: BeaconState, deposit: Deposit) -> None:
    # Verify the Merkle branch
    assert is_valid_merkle_branch(
        leaf=hash_tree_root(deposit.data),
        branch=deposit.proof,
        depth=DEPOSIT_CONTRACT_TREE_DEPTH + 1,  # Add 1 for the `List` length mix-in
        index=state.eth1_deposit_index,
        root=state.eth1_data.deposit_root,
    )

    # Deposits must be processed in order
    state.eth1_deposit_index += 1

    pubkey = deposit.data.pubkey
    amount = deposit.data.amount
    validator_pubkeys = [v.pubkey for v in state.validators]
    if pubkey not in validator_pubkeys:
        # Verify the deposit signature (proof of possession) for new validators.
        # Note: The deposit contract does not check signatures.
        # Note: Deposits are valid across forks, thus the deposit domain is retrieved directly from `compute_domain`.
        domain = compute_domain(DOMAIN_DEPOSIT)
        if not bls_verify(pubkey, signing_root(deposit.data), deposit.data.signature, domain):
            return

        # Add validator and balance entries
        state.validators.append(Validator(
            pubkey=pubkey,
            withdrawal_credentials=deposit.data.withdrawal_credentials,
            activation_eligibility_epoch=FAR_FUTURE_EPOCH,
            activation_epoch=FAR_FUTURE_EPOCH,
            exit_epoch=FAR_FUTURE_EPOCH,
            withdrawable_epoch=FAR_FUTURE_EPOCH,
            effective_balance=min(amount - amount % EFFECTIVE_BALANCE_INCREMENT, MAX_EFFECTIVE_BALANCE),
        ))
        state.balances.append(amount)
    else:
        # Increase balance by deposit amount
        index = ValidatorIndex(validator_pubkeys.index(pubkey))
        increase_balance(state, index, amount)
```

##### Voluntary exits

```python
def process_voluntary_exit(state: BeaconState, exit: VoluntaryExit) -> None:
    validator = state.validators[exit.validator_index]
    # Verify the validator is active
    assert is_active_validator(validator, get_current_epoch(state))
    # Verify the validator has not yet exited
    assert validator.exit_epoch == FAR_FUTURE_EPOCH
    # Exits must specify an epoch when they become valid; they are not valid before then
    assert get_current_epoch(state) >= exit.epoch
    # Verify the validator has been active long enough
    assert get_current_epoch(state) >= validator.activation_epoch + PERSISTENT_COMMITTEE_PERIOD
    # Verify signature
    domain = get_domain(state, DOMAIN_VOLUNTARY_EXIT, exit.epoch)
    assert bls_verify(validator.pubkey, signing_root(exit), exit.signature, domain)
    # Initiate exit
    initiate_validator_exit(state, exit.validator_index)
```

##### Transfers

```python
def process_transfer(state: BeaconState, transfer: Transfer) -> None:
    # Verify the balance the covers amount and fee (with overflow protection)
    assert state.balances[transfer.sender] >= max(transfer.amount + transfer.fee, transfer.amount, transfer.fee)
    # A transfer is valid in only one slot
    assert state.slot == transfer.slot
    # Sender must satisfy at least one of the following:
    assert (
        # 1) Never have been eligible for activation
        state.validators[transfer.sender].activation_eligibility_epoch == FAR_FUTURE_EPOCH or
        # 2) Be withdrawable
        get_current_epoch(state) >= state.validators[transfer.sender].withdrawable_epoch or
        # 3) Have a balance of at least MAX_EFFECTIVE_BALANCE after the transfer
        state.balances[transfer.sender] >= transfer.amount + transfer.fee + MAX_EFFECTIVE_BALANCE
    )
    # Verify that the pubkey is valid
    assert state.validators[transfer.sender].withdrawal_credentials == BLS_WITHDRAWAL_PREFIX + hash(transfer.pubkey)[1:]
    # Verify that the signature is valid
    assert bls_verify(transfer.pubkey, signing_root(transfer), transfer.signature, get_domain(state, DOMAIN_TRANSFER))
    # Process the transfer
    decrease_balance(state, transfer.sender, transfer.amount + transfer.fee)
    increase_balance(state, transfer.recipient, transfer.amount)
    increase_balance(state, get_beacon_proposer_index(state), transfer.fee)
    # Verify balances are not dust
    assert not (0 < state.balances[transfer.sender] < MIN_DEPOSIT_AMOUNT)
    assert not (0 < state.balances[transfer.recipient] < MIN_DEPOSIT_AMOUNT)
```<|MERGE_RESOLUTION|>--- conflicted
+++ resolved
@@ -1463,19 +1463,6 @@
         HALF_INCREMENT = EFFECTIVE_BALANCE_INCREMENT // 2
         if balance < validator.effective_balance or validator.effective_balance + 3 * HALF_INCREMENT < balance:
             validator.effective_balance = min(balance - balance % EFFECTIVE_BALANCE_INCREMENT, MAX_EFFECTIVE_BALANCE)
-<<<<<<< HEAD
-    # Update start shard
-    state.start_shard = Shard((state.start_shard + get_shard_delta(state, current_epoch)) % SHARD_COUNT)
-=======
-    # Set active index root
-    index_epoch = Epoch(next_epoch + ACTIVATION_EXIT_DELAY)
-    index_root_position = index_epoch % EPOCHS_PER_HISTORICAL_VECTOR
-    indices_list = List[ValidatorIndex, VALIDATOR_REGISTRY_LIMIT](get_active_validator_indices(state, index_epoch))
-    state.active_index_roots[index_root_position] = hash_tree_root(indices_list)
-    # Set committees root
-    committee_root_position = next_epoch % EPOCHS_PER_HISTORICAL_VECTOR
-    state.compact_committees_roots[committee_root_position] = get_compact_committees_root(state, next_epoch)
->>>>>>> 5d2f34f8
     # Reset slashings
     state.slashings[next_epoch % EPOCHS_PER_SLASHINGS_VECTOR] = Gwei(0)
     # Set randao mix
