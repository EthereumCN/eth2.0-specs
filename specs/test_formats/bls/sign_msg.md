# Test format: BLS sign message

Message signing with BLS should produce a signature.

## Test case format

```yaml
input:
  privkey: bytes32 -- the private key used for signing
  message: bytes32 -- input message to sign (a hash)
<<<<<<< HEAD
  domain: bytes8   -- the BLS domain
=======
  domain: uint64 -- the domain
>>>>>>> 2ab55bf1
output: bytes96    -- expected signature
```

All byte(s) fields are encoded as strings, hexadecimal encoding, prefixed with `0x`.


## Condition

The `sign_msg` handler should sign the given `message`, with `domain`, using the given `privkey`, and the result should match the expected `output`.<|MERGE_RESOLUTION|>--- conflicted
+++ resolved
@@ -8,11 +8,7 @@
 input:
   privkey: bytes32 -- the private key used for signing
   message: bytes32 -- input message to sign (a hash)
-<<<<<<< HEAD
   domain: bytes8   -- the BLS domain
-=======
-  domain: uint64 -- the domain
->>>>>>> 2ab55bf1
 output: bytes96    -- expected signature
 ```
 
