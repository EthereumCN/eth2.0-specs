# Ethereum 2.0 Phase 0 -- Honest Validator

**Notice**: This document is a work-in-progress for researchers and implementers. This is an accompanying document to [Ethereum 2.0 Phase 0 -- The Beacon Chain](../core/0_beacon-chain.md), which describes the expected actions of a "validator" participating in the Ethereum 2.0 protocol.

## Table of contents

<!-- TOC -->

- [Ethereum 2.0 Phase 0 -- Honest Validator](#ethereum-20-phase-0----honest-validator)
    - [Table of contents](#table-of-contents)
    - [Introduction](#introduction)
    - [Prerequisites](#prerequisites)
    - [Constants](#constants)
        - [Misc](#misc)
    - [Becoming a validator](#becoming-a-validator)
        - [Initialization](#initialization)
            - [BLS public key](#bls-public-key)
            - [BLS withdrawal key](#bls-withdrawal-key)
        - [Submit deposit](#submit-deposit)
        - [Process deposit](#process-deposit)
        - [Validator index](#validator-index)
        - [Activation](#activation)
    - [Validator assignments](#validator-assignments)
        - [Lookahead](#lookahead)
    - [Beacon chain responsibilities](#beacon-chain-responsibilities)
        - [Block proposal](#block-proposal)
            - [Block header](#block-header)
                - [Slot](#slot)
                - [Parent root](#parent-root)
                - [State root](#state-root)
                - [Randao reveal](#randao-reveal)
                - [Eth1 Data](#eth1-data)
                - [Signature](#signature)
            - [Block body](#block-body)
                - [Proposer slashings](#proposer-slashings)
                - [Attester slashings](#attester-slashings)
                - [Attestations](#attestations)
                - [Deposits](#deposits)
                - [Voluntary exits](#voluntary-exits)
        - [Attestations](#attestations-1)
            - [Attestation data](#attestation-data)
                - [LMD GHOST vote](#lmd-ghost-vote)
                - [FFG vote](#ffg-vote)
                - [Crosslink vote](#crosslink-vote)
            - [Construct attestation](#construct-attestation)
                - [Data](#data)
                - [Aggregation bits](#aggregation-bits)
                - [Custody bits](#custody-bits)
                - [Aggregate signature](#aggregate-signature)
    - [How to avoid slashing](#how-to-avoid-slashing)
        - [Proposer slashing](#proposer-slashing)
        - [Attester slashing](#attester-slashing)

<!-- /TOC -->

## Introduction

This document represents the expected behavior of an "honest validator" with respect to Phase 0 of the Ethereum 2.0 protocol. This document does not distinguish between a "node" (i.e. the functionality of following and reading the beacon chain) and a "validator client" (i.e. the functionality of actively participating in consensus). The separation of concerns between these (potentially) two pieces of software is left as a design decision that is out of scope.

A validator is an entity that participates in the consensus of the Ethereum 2.0 protocol. This is an optional role for users in which they can post ETH as collateral and verify and attest to the validity of blocks to seek financial returns in exchange for building and securing the protocol. This is similar to proof-of-work networks in which miners provide collateral in the form of hardware/hash-power to seek returns in exchange for building and securing the protocol.

## Prerequisites

All terminology, constants, functions, and protocol mechanics defined in the [Phase 0 -- The Beacon Chain](../core/0_beacon-chain.md) and [Phase 0 -- Deposit Contract](../core/0_deposit-contract.md) doc are requisite for this document and used throughout. Please see the Phase 0 doc before continuing and use as a reference throughout.

## Constants

### Misc

| Name | Value | Unit | Duration |
| - | - | :-: | :-: |
| `ETH1_FOLLOW_DISTANCE` | `2**10` (= 1,024) | blocks | ~4 hours |

## Becoming a validator

### Initialization

A validator must initialize many parameters locally before submitting a deposit and joining the validator registry.

#### BLS public key

Validator public keys are [G1 points](../bls_signature.md#g1-points) on the [BLS12-381 curve](https://z.cash/blog/new-snark-curve). A private key, `privkey`, must be securely generated along with the resultant `pubkey`. This `privkey` must be "hot", that is, constantly available to sign data throughout the lifetime of the validator.

#### BLS withdrawal key

A secondary withdrawal private key, `withdrawal_privkey`, must also be securely generated along with the resultant `withdrawal_pubkey`. This `withdrawal_privkey` does not have to be available for signing during the normal lifetime of a validator and can live in "cold storage".

The validator constructs their `withdrawal_credentials` via the following:
<<<<<<< HEAD
* Set `withdrawal_credentials[:1] == BLS_WITHDRAWAL_PREFIX`.
* Set `withdrawal_credentials[1:] == hash(withdrawal_pubkey)[1:]`.
=======

- Set `withdrawal_credentials[:1] == BLS_WITHDRAWAL_PREFIX_BYTE`.
- Set `withdrawal_credentials[1:] == hash(withdrawal_pubkey)[1:]`.
>>>>>>> c79f93fe

### Submit deposit

In Phase 0, all incoming validator deposits originate from the Ethereum 1.0 proof-of-work chain. Deposits are made to the [deposit contract](../core/0_deposit-contract.md) located at `DEPOSIT_CONTRACT_ADDRESS`.

To submit a deposit:

- Pack the validator's [initialization parameters](#initialization) into `deposit_data`, a [`DepositData`](../core/0_beacon-chain.md#depositdata) SSZ object.
- Let `amount` be the amount in Gwei to be deposited by the validator where `MIN_DEPOSIT_AMOUNT <= amount <= MAX_EFFECTIVE_BALANCE`.
- Set `deposit_data.amount = amount`.
- Let `signature` be the result of `bls_sign` of the `signing_root(deposit_data)` with `domain=bls_domain(DOMAIN_DEPOSIT)`. (Deposits are valid regardless of fork version, `bls_domain` will default to zeroes there).
- Send a transaction on the Ethereum 1.0 chain to `DEPOSIT_CONTRACT_ADDRESS` executing `def deposit(pubkey: bytes[48], withdrawal_credentials: bytes[32], signature: bytes[96])` along with a deposit of `amount` Gwei.

*Note*: Deposits made for the same `pubkey` are treated as for the same validator. A singular `Validator` will be added to `state.validators` with each additional deposit amount added to the validator's balance. A validator can only be activated when total deposits for the validator pubkey meet or exceed `MAX_EFFECTIVE_BALANCE`.

### Process deposit

Deposits cannot be processed into the beacon chain until the Eth 1.0 block in which they were deposited or any of its descendants is added to the beacon chain `state.eth1_data`. This takes _a minimum_ of `ETH1_FOLLOW_DISTANCE` Eth 1.0 blocks (~4 hours) plus `ETH1_DATA_VOTING_PERIOD` epochs (~1.7 hours). Once the requisite Eth 1.0 data is added, the deposit will normally be added to a beacon chain block and processed into the `state.validators` within an epoch or two. The validator is then in a queue to be activated.

### Validator index

Once a validator has been processed and added to the beacon state's `validators`, the validator's `validator_index` is defined by the index into the registry at which the [`ValidatorRecord`](../core/0_beacon-chain.md#validator) contains the `pubkey` specified in the validator's deposit. A validator's `validator_index` is guaranteed to not change from the time of initial deposit until the validator exits and fully withdraws. This `validator_index` is used throughout the specification to dictate validator roles and responsibilities at any point and should be stored locally.

### Activation

In normal operation, the validator is quickly activated, at which point the validator is added to the shuffling and begins validation after an additional `ACTIVATION_EXIT_DELAY` epochs (25.6 minutes).

The function [`is_active_validator`](../core/0_beacon-chain.md#is_active_validator) can be used to check if a validator is active during a given epoch. Usage is as follows:

```python
validator = state.validators[validator_index]
is_active = is_active_validator(validator, get_current_epoch(state))
```

Once a validator is activated, the validator is assigned [responsibilities](#beacon-chain-responsibilities) until exited.

*Note*: There is a maximum validator churn per finalized epoch, so the delay until activation is variable depending upon finality, total active validator balance, and the number of validators in the queue to be activated.

## Validator assignments

A validator can get committee assignments for a given epoch using the following helper via `get_committee_assignment(state, epoch, validator_index)` where `epoch <= next_epoch`.

```python
def get_committee_assignment(state: BeaconState,
                             epoch: Epoch,
                             validator_index: ValidatorIndex) -> Tuple[List[ValidatorIndex], Shard, Slot]:
    """
    Return the committee assignment in the ``epoch`` for ``validator_index``.
    ``assignment`` returned is a tuple of the following form:
        * ``assignment[0]`` is the list of validators in the committee
        * ``assignment[1]`` is the shard to which the committee is assigned
        * ``assignment[2]`` is the slot at which the committee is assigned
    """
    next_epoch = get_current_epoch(state) + 1
    assert epoch <= next_epoch

    committees_per_slot = get_committee_count(state, epoch) // SLOTS_PER_EPOCH
    start_slot = epoch_start_slot(epoch)
    for slot in range(start_slot, start_slot + SLOTS_PER_EPOCH):
        offset = committees_per_slot * (slot % SLOTS_PER_EPOCH)
        slot_start_shard = (get_start_shard(state, epoch) + offset) % SHARD_COUNT
        for i in range(committees_per_slot):
            shard = (slot_start_shard + i) % SHARD_COUNT
            committee = get_crosslink_committee(state, epoch, shard)
            if validator_index in committee:
                return committee, shard, slot
```

A validator can use the following function to see if they are supposed to propose during their assigned committee slot. This function can only be run with a `state` of the slot in question. Proposer selection is only stable within the context of the current epoch.

```python
def is_proposer(state: BeaconState,
                validator_index: ValidatorIndex) -> bool:
    return get_beacon_proposer_index(state) == validator_index
```

*Note*: To see if a validator is assigned to propose during the slot, the beacon state must be in the epoch in question. At the epoch boundaries, the validator must run an epoch transition into the epoch to successfully check the proposal assignment of the first slot.

### Lookahead

The beacon chain shufflings are designed to provide a minimum of 1 epoch lookahead on the validator's upcoming committee assignments for attesting dictated by the shuffling and slot. Note that this lookahead does not apply to proposing, which must be checked during the epoch in question.

`get_committee_assignment` should be called at the start of each epoch to get the assignment for the next epoch (`current_epoch + 1`). A validator should plan for future assignments by noting at which future slot they will have to attest and also which shard they should begin syncing (in Phase 1+).

Specifically, a validator should call `get_committee_assignment(state, next_epoch, validator_index)` when checking for next epoch assignments.

## Beacon chain responsibilities

A validator has two primary responsibilities to the beacon chain: [proposing blocks](#block-proposal) and [creating attestations](#attestations-1). Proposals happen infrequently, whereas attestations should be created once per epoch.

### Block proposal

A validator is expected to propose a [`BeaconBlock`](../core/0_beacon-chain.md#beaconblock) at the beginning of any slot during which `is_proposer(state, validator_index)` returns `True`. To propose, the validator selects the `BeaconBlock`, `parent`, that in their view of the fork choice is the head of the chain during `slot - 1`. The validator creates, signs, and broadcasts a `block` that is a child of `parent` that satisfies a valid [beacon chain state transition](../core/0_beacon-chain.md#beacon-chain-state-transition-function).

There is one proposer per slot, so if there are N active validators any individual validator will on average be assigned to propose once per N slots (e.g. at 312,500 validators = 10 million ETH, that's once per ~3 weeks).

#### Block header

##### Slot

Set `block.slot = slot` where `slot` is the current slot at which the validator has been selected to propose. The `parent` selected must satisfy that `parent.slot < block.slot`.

*Note*: There might be "skipped" slots between the `parent` and `block`. These skipped slots are processed in the state transition function without per-block processing.

##### Parent root

Set `block.parent_root = signing_root(parent)`.

##### State root

Set `block.state_root = hash_tree_root(state)` of the resulting `state` of the `parent -> block` state transition.

*Note*: To calculate `state_root`, the validator should first run the state transition function on an unsigned `block` containing a stub for the `state_root`. It is useful to be able to run a state transition function that does _not_ validate signatures or state root for this purpose.

##### Randao reveal

Set `block.randao_reveal = epoch_signature` where `epoch_signature` is defined as:

```python
epoch_signature = bls_sign(
    privkey=validator.privkey,  # privkey stored locally, not in state
    message_hash=hash_tree_root(slot_to_epoch(block.slot)),
    domain=get_domain(
        fork=fork,  # `fork` is the fork object at the slot `block.slot`
        epoch=slot_to_epoch(block.slot),
        domain_type=DOMAIN_RANDAO,
    )
)
```

##### Eth1 Data

The `block.eth1_data` field is for block proposers to vote on recent Eth 1.0 data. This recent data contains an Eth 1.0 block hash as well as the associated deposit root (as calculated by the `get_hash_tree_root()` method of the deposit contract) and deposit count after execution of the corresponding Eth 1.0 block. If over half of the block proposers in the current Eth 1.0 voting period vote for the same `eth1_data` then `state.eth1_data` updates at the end of the voting period. Each deposit in `block.body.deposits` must verify against `state.eth1_data.eth1_deposit_root`.

Let `get_eth1_data(distance: uint64) -> Eth1Data` be the (subjective) function that returns the Eth 1.0 data at distance `distance` relative to the Eth 1.0 head at the start of the current Eth 1.0 voting period. Let `previous_eth1_distance` be the distance relative to the Eth 1.0 block corresponding to `state.eth1_data.block_hash` at the start of the current Eth 1.0 voting period. An honest block proposer sets `block.eth1_data = get_eth1_vote(state, previous_eth1_distance)` where:

```python
def get_eth1_vote(state: BeaconState, previous_eth1_distance: uint64) -> Eth1Data:
    new_eth1_data = [get_eth1_data(distance) for distance in range(ETH1_FOLLOW_DISTANCE, 2 * ETH1_FOLLOW_DISTANCE)]
    all_eth1_data = [get_eth1_data(distance) for distance in range(ETH1_FOLLOW_DISTANCE, previous_eth1_distance)]

    valid_votes = []
    for slot, vote in enumerate(state.eth1_data_votes):
        period_tail = slot % SLOTS_PER_ETH1_VOTING_PERIOD >= integer_square_root(SLOTS_PER_ETH1_VOTING_PERIOD)
        if vote in new_eth1_data or (period_tail and vote in all_eth1_data):
            valid_votes.append(vote)

    return max(valid_votes,
        key=lambda v: (valid_votes.count(v), -all_eth1_data.index(v)),  # Tiebreak by smallest distance
        default=get_eth1_data(ETH1_FOLLOW_DISTANCE),
    )
```

##### Signature

Set `block.signature = block_signature` where `block_signature` is defined as:

```python
block_signature = bls_sign(
    privkey=validator.privkey,  # privkey store locally, not in state
    message_hash=signing_root(block),
    domain=get_domain(
        fork=fork,  # `fork` is the fork object at the slot `block.slot`
        epoch=slot_to_epoch(block.slot),
        domain_type=DOMAIN_BEACON_BLOCK,
    )
)
```

#### Block body

##### Proposer slashings

Up to `MAX_PROPOSER_SLASHINGS`, [`ProposerSlashing`](../core/0_beacon-chain.md#proposerslashing) objects can be included in the `block`. The proposer slashings must satisfy the verification conditions found in [proposer slashings processing](../core/0_beacon-chain.md#proposer-slashings). The validator receives a small "whistleblower" reward for each proposer slashing found and included.

##### Attester slashings

Up to `MAX_ATTESTER_SLASHINGS`, [`AttesterSlashing`](../core/0_beacon-chain.md#attesterslashing) objects can be included in the `block`. The attester slashings must satisfy the verification conditions found in [attester slashings processing](../core/0_beacon-chain.md#attester-slashings). The validator receives a small "whistleblower" reward for each attester slashing found and included.

##### Attestations

Up to `MAX_ATTESTATIONS`, aggregate attestations can be included in the `block`. The attestations added must satisfy the verification conditions found in [attestation processing](../core/0_beacon-chain.md#attestations). To maximize profit, the validator should attempt to gather aggregate attestations that include singular attestations from the largest number of validators whose signatures from the same epoch have not previously been added on chain.

##### Deposits

If there are any unprocessed deposits for the existing `state.eth1_data` (i.e. `state.eth1_data.deposit_count > state.eth1_deposit_index`), then pending deposits _must_ be added to the block. The expected number of deposits is exactly `min(MAX_DEPOSITS, eth1_data.deposit_count - state.eth1_deposit_index)`.  These [`deposits`](../core/0_beacon-chain.md#deposit) are constructed from the `Deposit` logs from the [Eth 1.0 deposit contract](../core/0_deposit-contract) and must be processed in sequential order. The deposits included in the `block` must satisfy the verification conditions found in [deposits processing](../core/0_beacon-chain.md#deposits).

The `proof` for each deposit must be constructed against the deposit root contained in `state.eth1_data` rather than the deposit root at the time the deposit was initially logged from the 1.0 chain. This entails storing a full deposit merkle tree locally and computing updated proofs against the `eth1_data.deposit_root` as needed. See [`minimal_merkle.py`](https://github.com/ethereum/research/blob/master/spec_pythonizer/utils/merkle_minimal.py) for a sample implementation.

##### Voluntary exits

Up to `MAX_VOLUNTARY_EXITS`, [`VoluntaryExit`](../core/0_beacon-chain.md#voluntaryexit) objects can be included in the `block`. The exits must satisfy the verification conditions found in [exits processing](../core/0_beacon-chain.md#voluntary-exits).

### Attestations

A validator is expected to create, sign, and broadcast an attestation during each epoch. The `committee`, assigned `shard`, and assigned `slot` for which the validator performs this role during an epoch are defined by `get_committee_assignment(state, epoch, validator_index)`.

A validator should create and broadcast the attestation halfway through the `slot` during which the validator is assigned―that is, `SECONDS_PER_SLOT * 0.5` seconds after the start of `slot`.

#### Attestation data

First, the validator should construct `attestation_data`, an [`AttestationData`](../core/0_beacon-chain.md#attestationdata) object based upon the state at the assigned slot.

- Let `head_block` be the result of running the fork choice during the assigned slot.
- Let `head_state` be the state of `head_block` processed through any empty slots up to the assigned slot using `process_slots(state, slot)`.

##### LMD GHOST vote

Set `attestation_data.beacon_block_root = signing_root(head_block)`.

##### FFG vote

- Set `attestation_data.source_epoch = head_state.current_justified_epoch`.
- Set `attestation_data.source_root = head_state.current_justified_root`.
- Set `attestation_data.target_epoch = get_current_epoch(head_state)`
- Set `attestation_data.target_root = epoch_boundary_block_root` where `epoch_boundary_block_root` is the root of block at the most recent epoch boundary.

*Note*: `epoch_boundary_block_root` can be looked up in the state using:

- Let `start_slot = epoch_start_slot(get_current_epoch(head_state))`.
- Let `epoch_boundary_block_root = signing_root(head_block) if start_slot == head_state.slot else get_block_root(state, start_slot)`.

##### Crosslink vote

Construct `attestation_data.crosslink` via the following.

- Set `attestation_data.crosslink.shard = shard` where `shard` is the shard associated with the validator's committee.
- Let `parent_crosslink = head_state.current_crosslinks[shard]`.
- Set `attestation_data.crosslink.start_epoch = parent_crosslink.end_epoch`.
- Set `attestation_data.crosslink.end_epoch = min(attestation_data.target_epoch, parent_crosslink.end_epoch + MAX_EPOCHS_PER_CROSSLINK)`.
- Set `attestation_data.crosslink.parent_root = hash_tree_root(head_state.current_crosslinks[shard])`.
- Set `attestation_data.crosslink.data_root = ZERO_HASH`. *Note*: This is a stub for Phase 0.

#### Construct attestation

Next, the validator creates `attestation`, an [`Attestation`](../core/0_beacon-chain.md#attestation) object.

##### Data

Set `attestation.data = attestation_data` where `attestation_data` is the `AttestationData` object defined in the previous section, [attestation data](#attestation-data).

##### Aggregation bits

- Let `attestation.aggregation_bits` be a `Bitlist[MAX_INDICES_PER_ATTESTATION]` where the bits at the index in the aggregated validator's `committee` is set to `0b1`.

*Note*: Calling `get_attesting_indices(state, attestation.data, attestation.aggregation_bits)` should return a list of length equal to 1, containing `validator_index`.

##### Custody bits

- Let `attestation.custody_bits` be a `Bitlist[MAX_INDICES_PER_ATTESTATION]` filled with zeros of length `len(committee)`.

*Note*: This is a stub for Phase 0.

##### Aggregate signature

Set `attestation.aggregate_signature = signed_attestation_data` where `signed_attestation_data` is defined as:

```python
attestation_data_and_custody_bit = AttestationDataAndCustodyBit(
    data=attestation.data,
    custody_bit=0b0,
)
attestation_message = hash_tree_root(attestation_data_and_custody_bit)

signed_attestation_data = bls_sign(
    privkey=validator.privkey,  # privkey stored locally, not in state
    message_hash=attestation_message,
    domain=get_domain(
        fork=fork,  # `fork` is the fork object at the slot, `attestation_data.slot`
        epoch=slot_to_epoch(attestation_data.slot),
        domain_type=DOMAIN_ATTESTATION,
    )
)
```

## How to avoid slashing

"Slashing" is the burning of some amount of validator funds and immediate ejection from the active validator set. In Phase 0, there are two ways in which funds can be slashed: [proposer slashing](#proposer-slashing) and [attester slashing](#attester-slashing). Although being slashed has serious repercussions, it is simple enough to avoid being slashed all together by remaining _consistent_ with respect to the messages a validator has previously signed.

*Note*: Signed data must be within a sequential `Fork` context to conflict. Messages cannot be slashed across diverging forks. If the previous fork version is 1 and the chain splits into fork 2 and 102, messages from 1 can slashable against messages in forks 1, 2, and 102. Messages in 2 cannot be slashable against messages in 102, and vice versa.

### Proposer slashing

To avoid "proposer slashings", a validator must not sign two conflicting [`BeaconBlock`](../core/0_beacon-chain.md#beaconblock) where conflicting is defined as two distinct blocks within the same epoch.

*In Phase 0, as long as the validator does not sign two different beacon blocks for the same epoch, the validator is safe against proposer slashings.*

Specifically, when signing a `BeaconBlock`, a validator should perform the following steps in the following order:

1. Save a record to hard disk that a beacon block has been signed for the `epoch=slot_to_epoch(block.slot)`.
2. Generate and broadcast the block.

If the software crashes at some point within this routine, then when the validator comes back online, the hard disk has the record of the *potentially* signed/broadcast block and can effectively avoid slashing.

### Attester slashing

To avoid "attester slashings", a validator must not sign two conflicting [`AttestationData`](../core/0_beacon-chain.md#attestationdata) objects, i.e. two attestations that satisfy [`is_slashable_attestation_data`](../core/0_beacon-chain.md#is_slashable_attestation_data).

Specifically, when signing an `Attestation`, a validator should perform the following steps in the following order:

1. Save a record to hard disk that an attestation has been signed for source (i.e. `attestation_data.source_epoch`) and target (i.e. `slot_to_epoch(attestation_data.slot)`).
2. Generate and broadcast attestation.

If the software crashes at some point within this routine, then when the validator comes back online, the hard disk has the record of the *potentially* signed/broadcast attestation and can effectively avoid slashing.<|MERGE_RESOLUTION|>--- conflicted
+++ resolved
@@ -86,14 +86,9 @@
 A secondary withdrawal private key, `withdrawal_privkey`, must also be securely generated along with the resultant `withdrawal_pubkey`. This `withdrawal_privkey` does not have to be available for signing during the normal lifetime of a validator and can live in "cold storage".
 
 The validator constructs their `withdrawal_credentials` via the following:
-<<<<<<< HEAD
+
 * Set `withdrawal_credentials[:1] == BLS_WITHDRAWAL_PREFIX`.
 * Set `withdrawal_credentials[1:] == hash(withdrawal_pubkey)[1:]`.
-=======
-
-- Set `withdrawal_credentials[:1] == BLS_WITHDRAWAL_PREFIX_BYTE`.
-- Set `withdrawal_credentials[1:] == hash(withdrawal_pubkey)[1:]`.
->>>>>>> c79f93fe
 
 ### Submit deposit
 
